// Copyright (c) 2020 by Robert Bosch GmbH, Apex.AI Inc. All rights reserved.
//
// Licensed under the Apache License, Version 2.0 (the "License");
// you may not use this file except in compliance with the License.
// You may obtain a copy of the License at
//
//     http://www.apache.org/licenses/LICENSE-2.0
//
// Unless required by applicable law or agreed to in writing, software
// distributed under the License is distributed on an "AS IS" BASIS,
// WITHOUT WARRANTIES OR CONDITIONS OF ANY KIND, either express or implied.
// See the License for the specific language governing permissions and
// limitations under the License.

#include "iceoryx_posh/popo/user_trigger.hpp"
#include "mocks/wait_set_mock.hpp"

using namespace iox;
using namespace iox::popo;

extern "C" {
#include "iceoryx_binding_c/user_trigger.h"
#include "iceoryx_binding_c/wait_set.h"
}

#include "test.hpp"

using namespace ::testing;

class iox_user_trigger_test : public Test
{
  public:
    void SetUp()
    {
        m_sut = iox_user_trigger_init(&m_sutStorage);
        wasTriggerCallbackCalled = false;
    }

    void TearDown()
    {
        iox_user_trigger_deinit(m_sut);
    }

    static void triggerCallback(iox_user_trigger_t)
    {
        wasTriggerCallbackCalled = true;
    }

    iox_user_trigger_storage_t m_sutStorage;
    iox_user_trigger_t m_sut;

    ConditionVariableData m_condVar{"Horscht"};
    WaitSetMock m_waitSet{&m_condVar};
    static bool wasTriggerCallbackCalled;
};

bool iox_user_trigger_test::wasTriggerCallbackCalled = false;

TEST_F(iox_user_trigger_test, isNotTriggeredWhenCreated)
{
    EXPECT_FALSE(iox_user_trigger_has_triggered(m_sut));
}

TEST_F(iox_user_trigger_test, canBeTriggeredWhenNotAttached)
{
    iox_user_trigger_trigger(m_sut);
    EXPECT_TRUE(iox_user_trigger_has_triggered(m_sut));
}

TEST_F(iox_user_trigger_test, canBeTriggeredWhenAttached)
{
    iox_ws_attach_user_trigger_event(&m_waitSet, m_sut, 0U, NULL);
    iox_user_trigger_trigger(m_sut);
    EXPECT_TRUE(iox_user_trigger_has_triggered(m_sut));
}

TEST_F(iox_user_trigger_test, resetTriggerWhenNotTriggeredIsNotTriggered)
{
    iox_user_trigger_reset_trigger(m_sut);
    EXPECT_FALSE(iox_user_trigger_has_triggered(m_sut));
}

TEST_F(iox_user_trigger_test, resetTriggerWhenTriggeredIsResultsInNotTriggered)
{
    iox_ws_attach_user_trigger_event(&m_waitSet, m_sut, 0U, NULL);
    iox_user_trigger_trigger(m_sut);
    iox_user_trigger_reset_trigger(m_sut);
    EXPECT_FALSE(iox_user_trigger_has_triggered(m_sut));
}

TEST_F(iox_user_trigger_test, triggeringWaitSetResultsInCorrectEventId)
{
    iox_ws_attach_user_trigger_event(&m_waitSet, m_sut, 88191U, NULL);
    iox_user_trigger_trigger(m_sut);

    auto eventVector = m_waitSet.wait();

    ASSERT_THAT(eventVector.size(), Eq(1U));
    EXPECT_EQ(eventVector[0U]->getEventId(), 88191U);
}

TEST_F(iox_user_trigger_test, triggeringWaitSetResultsInCorrectCallback)
{
    iox_ws_attach_user_trigger_event(&m_waitSet, m_sut, 0U, iox_user_trigger_test::triggerCallback);
    iox_user_trigger_trigger(m_sut);

    auto eventVector = m_waitSet.wait();

    ASSERT_THAT(eventVector.size(), Eq(1U));
    (*eventVector[0U])();

    EXPECT_TRUE(wasTriggerCallbackCalled);
}

TEST_F(iox_user_trigger_test, attachingToAnotherWaitSetCleansupFirstWaitset)
{
    WaitSetMock m_waitSet2{&m_condVar};
    iox_ws_attach_user_trigger_event(&m_waitSet, m_sut, 0U, NULL);

    iox_ws_attach_user_trigger_event(&m_waitSet2, m_sut, 0U, NULL);

    EXPECT_EQ(m_waitSet.size(), 0U);
    EXPECT_EQ(m_waitSet2.size(), 1U);
}

TEST_F(iox_user_trigger_test, disable_trigger_eventingItFromWaitsetCleansup)
{
    WaitSetMock m_waitSet2{&m_condVar};
    iox_ws_attach_user_trigger_event(&m_waitSet, m_sut, 0U, NULL);

    iox_ws_detach_user_trigger_event(&m_waitSet, m_sut);

<<<<<<< HEAD
    EXPECT_EQ(m_waitSet.size(), 0U);
}
=======
    EXPECT_EQ(m_waitSet.size(), 0);
}
>>>>>>> 99000675
<|MERGE_RESOLUTION|>--- conflicted
+++ resolved
@@ -130,10 +130,5 @@
 
     iox_ws_detach_user_trigger_event(&m_waitSet, m_sut);
 
-<<<<<<< HEAD
     EXPECT_EQ(m_waitSet.size(), 0U);
-}
-=======
-    EXPECT_EQ(m_waitSet.size(), 0);
-}
->>>>>>> 99000675
+}