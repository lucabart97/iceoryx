--- conflicted
+++ resolved
@@ -34,88 +34,6 @@
 #
 ########## build iceoryx hoofs lib ##########
 #
-
-<<<<<<< HEAD
-add_library(iceoryx_hoofs
-    source/cli/command_line_argument_parser.cpp
-    source/cli/command_line_option_set.cpp
-    source/cli/command_line_option_value.cpp
-    source/cli/option_manager.cpp
-    source/concurrent/active_object.cpp
-    source/concurrent/loffli.cpp
-    source/cxx/adaptive_wait.cpp
-    source/cxx/deadline_timer.cpp
-    source/cxx/filesystem.cpp
-    source/cxx/generic_raii.cpp
-    source/cxx/helplets.cpp
-    source/cxx/requires.cpp
-    source/cxx/type_traits.cpp
-    source/cxx/unique_id.cpp
-    source/error_handling/error_handler.cpp
-    source/error_handling/error_handling.cpp
-    source/file_reader/file_reader.cpp
-    source/log/hoofs_logging.cpp
-    source/log/logcommon.cpp
-    source/log/logger.cpp
-    source/log/logging_internal.cpp
-    source/log/logging.cpp
-    source/log/logmanager.cpp
-    source/log/logstream.cpp
-    source/posix_wrapper/access_control.cpp
-    source/posix_wrapper/file_lock.cpp
-    source/posix_wrapper/message_queue.cpp
-    source/posix_wrapper/mutex.cpp
-    source/posix_wrapper/named_pipe.cpp
-    source/posix_wrapper/posix_access_rights.cpp
-    source/posix_wrapper/semaphore.cpp
-    source/posix_wrapper/shared_memory_object.cpp
-    source/posix_wrapper/shared_memory_object/allocator.cpp
-    source/posix_wrapper/shared_memory_object/memory_map.cpp
-    source/posix_wrapper/shared_memory_object/shared_memory.cpp
-    source/posix_wrapper/signal_handler.cpp
-    source/posix_wrapper/signal_watcher.cpp
-    source/posix_wrapper/system_configuration.cpp
-    source/posix_wrapper/thread.cpp
-    source/posix_wrapper/timer.cpp
-    source/posix_wrapper/unix_domain_socket.cpp
-    source/relocatable_pointer/base_relative_pointer.cpp
-    source/relocatable_pointer/relative_pointer_data.cpp
-    source/units/duration.cpp
-)
-
-add_library(iceoryx_hoofs::iceoryx_hoofs ALIAS iceoryx_hoofs)
-set_target_properties(iceoryx_hoofs PROPERTIES
-    CXX_STANDARD_REQUIRED ON
-    CXX_STANDARD ${ICEORYX_CXX_STANDARD}
-    POSITION_INDEPENDENT_CODE ON
-    RUNTIME_OUTPUT_DIRECTORY "${CMAKE_BINARY_DIR}"
-)
-
-if(PERFORM_CLANG_TIDY)
-    set_target_properties(
-        iceoryx_hoofs PROPERTIES CXX_CLANG_TIDY "${PERFORM_CLANG_TIDY}"
-    )
-endif(PERFORM_CLANG_TIDY)
-
-target_link_libraries(iceoryx_hoofs
-    PUBLIC
-    iceoryx_hoofs::iceoryx_platform
-    PRIVATE
-    ${ICEORYX_SANITIZER_FLAGS}
-)
-
-if(LINUX)
-    target_link_libraries(iceoryx_hoofs PRIVATE acl atomic ${CODE_COVERAGE_LIBS})
-endif()
-
-target_compile_options(iceoryx_hoofs PRIVATE ${ICEORYX_WARNINGS} ${ICEORYX_SANITIZER_FLAGS})
-
-# TODO: Make ICEORYX::UTILS private???
-target_include_directories(iceoryx_hoofs
-    PUBLIC
-    $<BUILD_INTERFACE:${PROJECT_SOURCE_DIR}/include>
-    $<INSTALL_INTERFACE:include/${PREFIX}>
-=======
 iox_add_library(
     TARGET                      iceoryx_hoofs
     NAMESPACE                   iceoryx_hoofs
@@ -127,6 +45,10 @@
     BUILD_INTERFACE             ${PROJECT_SOURCE_DIR}/include
     INSTALL_INTERFACE           include/${PREFIX}
     FILES
+        source/cli/command_line_argument_parser.cpp
+        source/cli/command_line_option_set.cpp
+        source/cli/command_line_option_value.cpp
+        source/cli/option_manager.cpp
         source/concurrent/active_object.cpp
         source/concurrent/loffli.cpp
         source/cxx/adaptive_wait.cpp
@@ -135,6 +57,7 @@
         source/cxx/generic_raii.cpp
         source/cxx/helplets.cpp
         source/cxx/requires.cpp
+        source/cxx/type_traits.cpp
         source/cxx/unique_id.cpp
         source/error_handling/error_handler.cpp
         source/error_handling/error_handling.cpp
@@ -167,7 +90,6 @@
         source/relocatable_pointer/base_relative_pointer.cpp
         source/relocatable_pointer/relative_pointer_data.cpp
         source/units/duration.cpp
->>>>>>> 0852dd2b
 )
 
 #
