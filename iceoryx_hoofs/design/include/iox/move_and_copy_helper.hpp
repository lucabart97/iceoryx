--- conflicted
+++ resolved
@@ -32,46 +32,7 @@
 };
 
 template <MoveAndCopyOperations Opt>
-<<<<<<< HEAD
-class MoveAndCopyHelper final
-{
-  public:
-    /// @brief Creates or assigns an object to 'dest' based on the specail operation type.
-    /// @tparam T The type of the object to be created or assigned.
-    /// @tparam V The type of the source object, kept as a universal reference to preserve its lvalue or rvalue nature.
-    /// @param[out] dest The destination object where the new object is created or to which the source object is
-    /// assigned.
-    /// @param[in] src The source object, either for copy or move operations.
-    template <typename T, typename V>
-    static void transfer(T& dest, V&& src) noexcept;
-
-    /// @brief Force to use constructor to create an object at the destination.
-    /// @tparam T The type of the object to be constructed.
-    /// @tparam V The type of the source object, used for move or copy construction.
-    /// @param[out] dest The destination object where the new object is constructed.
-    /// @param[in] src The source object, either for move or copy construction.
-    template <typename T, typename V>
-    static void create_new(T& dest, V&& src) noexcept;
-
-    /// @brief Force to use assignment to assign an object to the destination.
-    /// @tparam T The type of the destination object.
-    /// @tparam V The type of the source object, used for move or copy assignment.
-    /// @param dest The destination object where the source object is assigned.
-    /// @param src The source object, either for move or copy assignment.
-    template <typename T, typename V>
-    static void assign(T& dest, V&& src) noexcept;
-
-    /// @brief Checks if the current special operation is a constructor call.
-    /// @return True if the operation is a copy or move constructor, false otherwise.
-    static constexpr bool is_ctor() noexcept;
-
-    /// @brief Checks if the current special operation is a move operation.
-    /// @return True if the operation is a move constructor or move assignment, false otherwise.
-    static constexpr bool is_move() noexcept;
-};
-=======
 struct MoveAndCopyHelper;
->>>>>>> 5da82ae1
 
 } // namespace iox
 
