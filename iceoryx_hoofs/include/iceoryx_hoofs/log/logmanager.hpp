// Copyright (c) 2019 by Robert Bosch GmbH. All rights reserved.
// Copyright (c) 2021 by Apex.AI Inc. All rights reserved.
//
// Licensed under the Apache License, Version 2.0 (the "License");
// you may not use this file except in compliance with the License.
// You may obtain a copy of the License at
//
//     http://www.apache.org/licenses/LICENSE-2.0
//
// Unless required by applicable law or agreed to in writing, software
// distributed under the License is distributed on an "AS IS" BASIS,
// WITHOUT WARRANTIES OR CONDITIONS OF ANY KIND, either express or implied.
// See the License for the specific language governing permissions and
// limitations under the License.
//
// SPDX-License-Identifier: Apache-2.0
#ifndef IOX_HOOFS_LOG_LOGMANAGER_HPP
#define IOX_HOOFS_LOG_LOGMANAGER_HPP

#include "iceoryx_hoofs/log/logcommon.hpp"
#include "iceoryx_hoofs/log/logger.hpp"

#include <atomic>
#include <map>
#include <string>

namespace iox
{
namespace log
{
enum class LogLevelOutput : uint8_t
{
    kDisplayLogLevel = 0,
    kHideLogLevel
};

class LogManager
{
  public:
<<<<<<< HEAD
    static LogManager& GetLogManager() noexcept;
    static Logger& CreateLogContext(std::string ctxId, std::string ctxDescription, LogLevel appDefLogLevel) noexcept;
=======
    // NOLINTNEXTLINE(readability-identifier-naming)
    static LogManager& GetLogManager();
    static Logger&
    // NOLINTNEXTLINE(readability-identifier-naming)
    CreateLogContext(const std::string& ctxId,
                     const std::string& ctxDescription,
                     const LogLevel appDefLogLevel) noexcept;
>>>>>>> a8c40c46

    ~LogManager() noexcept = default;

    LogManager(const LogManager&) = delete;
    LogManager(LogManager&&) = delete;
    LogManager& operator=(const LogManager&) = delete;
    LogManager& operator=(LogManager&&) = delete;

    // NOLINTNEXTLINE(readability-identifier-naming)
    LogLevel DefaultLogLevel() const noexcept;
    // NOLINTNEXTLINE(readability-identifier-naming)
    void SetDefaultLogLevel(const LogLevel logLevel,
                            const LogLevelOutput logLevelOutput = LogLevelOutput::kDisplayLogLevel) noexcept;

    // NOLINTNEXTLINE(readability-identifier-naming)
    LogMode DefaultLogMode() const noexcept;
    // NOLINTNEXTLINE(readability-identifier-naming)
    void SetDefaultLogMode(const LogMode logMode) noexcept;

  protected:
    LogManager() noexcept = default;

  private:
    std::atomic<LogLevel> m_defaultLogLevel{LogLevel::kVerbose};
    std::atomic<LogMode> m_defaultLogMode{LogMode::kConsole};

    std::map<std::string, Logger> m_loggers;
};

} // namespace log
} // namespace iox

#endif // IOX_HOOFS_LOG_LOGMANAGER_HPP<|MERGE_RESOLUTION|>--- conflicted
+++ resolved
@@ -37,18 +37,13 @@
 class LogManager
 {
   public:
-<<<<<<< HEAD
+    // NOLINTNEXTLINE(readability-identifier-naming)
     static LogManager& GetLogManager() noexcept;
-    static Logger& CreateLogContext(std::string ctxId, std::string ctxDescription, LogLevel appDefLogLevel) noexcept;
-=======
-    // NOLINTNEXTLINE(readability-identifier-naming)
-    static LogManager& GetLogManager();
     static Logger&
     // NOLINTNEXTLINE(readability-identifier-naming)
     CreateLogContext(const std::string& ctxId,
                      const std::string& ctxDescription,
                      const LogLevel appDefLogLevel) noexcept;
->>>>>>> a8c40c46
 
     ~LogManager() noexcept = default;
 
