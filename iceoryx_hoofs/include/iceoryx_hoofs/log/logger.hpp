--- conflicted
+++ resolved
@@ -82,25 +82,15 @@
     LogStream LogVerbose() noexcept;
 
   protected:
-<<<<<<< HEAD
-    Logger(std::string ctxId, std::string ctxDescription, LogLevel appLogLevel) noexcept;
+    Logger(const std::string& ctxId, const std::string& ctxDescription, const LogLevel appLogLevel) noexcept;
 
     // virtual because of Logger_Mock
+    // NOLINTNEXTLINE(readability-identifier-naming)
     virtual void Log(const LogEntry& entry) const noexcept;
 
   private:
-    void Print(const LogEntry entry) const noexcept;
-=======
-    Logger(const std::string& ctxId, const std::string& ctxDescription, const LogLevel appLogLevel);
-
-    // virtual because of Logger_Mock
     // NOLINTNEXTLINE(readability-identifier-naming)
-    virtual void Log(const LogEntry& entry) const;
-
-  private:
-    // NOLINTNEXTLINE(readability-identifier-naming)
-    static void Print(const LogEntry& entry);
->>>>>>> a8c40c46
+    static void Print(const LogEntry& entry) noexcept;
 
     std::atomic<LogLevel> m_logLevel{LogLevel::kVerbose};
     std::atomic<LogLevel> m_logLevelPredecessor{LogLevel::kVerbose};
