--- conflicted
+++ resolved
@@ -29,12 +29,8 @@
 {
 namespace log
 {
-<<<<<<< HEAD
+// NOLINTNEXTLINE(readability-identifier-naming)
 LogManager& LogManager::GetLogManager() noexcept
-=======
-// NOLINTNEXTLINE(readability-identifier-naming)
-LogManager& LogManager::GetLogManager()
->>>>>>> a8c40c46
 {
     static LogManager manager;
     return manager;
