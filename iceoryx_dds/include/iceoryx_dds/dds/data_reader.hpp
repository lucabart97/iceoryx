--- conflicted
+++ resolved
@@ -53,52 +53,22 @@
     /// @brief Connect the DataReader to the underlying DDS network.
     virtual void connect() noexcept = 0;
 
-<<<<<<< HEAD
-    /// @brief Get the size of the next sample if one is available.
-    /// @return The size of the next sample if one is available.
-    virtual iox::cxx::optional<uint32_t> peekNextSize() = 0;
-=======
-    ///
     /// @brief peekNextIoxChunkDatagramHeader Get the IoxChunkDatagramHeader of the next sample if one is available.
     /// @return The IoxChunkDatagramHeader of the next sample if one is available.
-    ///
     virtual iox::cxx::optional<IoxChunkDatagramHeader> peekNextIoxChunkDatagramHeader() noexcept = 0;
->>>>>>> 244d8729
 
-    /// @brief Checks if new samples ready to take.
-    /// @return True if new samples available.
-<<<<<<< HEAD
-    virtual bool hasSamples() = 0;
-
-    /// @brief Take the next available sample from the DDS data space.
-    /// @param[in] buffer Receive buffer in which sample will be stored.
-    /// @param[in] bufferSize Size of the provided buffer.
-    /// @return Error if unsuccessful.
-    virtual iox::cxx::expected<DataReaderError> takeNext(uint8_t* const buffer, const uint64_t& bufferSize) = 0;
-
-    /// @brief Take up to a maximum number of samples from the DDS data space.
-    /// @param[in] buffer Receive buffer in which samples will be stored.
-    /// @param[in] bufferSize The size of the buffer (in bytes).
-    /// @param[in] maxSamples The maximum number of samples to request from the network.
-    /// @return Number of samples taken if successful. Number of samples will be in the sange [0,maxSamples].
-    /// @note Sample size must be known ahead of time & can be checked using @ref peekNextSize() .
-    virtual iox::cxx::expected<uint64_t, DataReaderError>
-    take(uint8_t* const buffer, const uint64_t& bufferSize, const iox::cxx::optional<uint64_t>& maxSamples) = 0;
-=======
-    ///
+    /// @brief Checks if new samples are ready to take.
+    /// @return True if new samples are available.
     virtual bool hasSamples() noexcept = 0;
 
-    ///
     /// @brief take Take the next available sample from the DDS data space.
     /// @param datagramHeader with size information
     /// @param userHeaderBuffer buffer for the user-header
     /// @param userPayloadBuffer buffer for the user-payload
     /// @return Error if unsuccessful.
-    ///
     virtual iox::cxx::expected<DataReaderError> takeNext(const IoxChunkDatagramHeader datagramHeader,
                                                          uint8_t* const userHeaderBuffer,
                                                          uint8_t* const userPayloadBuffer) noexcept = 0;
->>>>>>> 244d8729
 
     /// @brief get ID of the service
     virtual capro::IdString_t getServiceId() const noexcept = 0;
