# Request response

## Introduction

This example demonstrates how to use iceoryx in a client-server architecture
using the request-response communication pattern. The client sends a request with
two consecutive fibonacci numbers and the server responds with the next number in
the sequence.

We provide three examples, the very basic typed and untyped examples
and the most natural setup combining a server with a Listener and a client using
a WaitSet. Since you can find the general setup and functionality of the client
and the server also in the Listener/WaitSet example, we will describe only this
one.

## Expected output

[![asciicast](https://asciinema.org/a/476829.svg)](https://asciinema.org/a/476829)

## Code walkthrough

In the following scenario the client (client_cxx_waitset.cpp) uses the WaitSet to wait for a response from the server
(server_cxx_listener.cpp). The server uses the Listener API to take and process the requests from the client.

The client is inspired by the `iox-cpp-waitset-basic` example from the [WaitSet](../waitset)
example and the server from the `iox-cpp-callbacks-subscriber` in the [Listener](../callbacks)
example.

This is the most recommended way to create an efficient client-server combination with iceoryx.

### Client using WaitSet

At first, the includes for the client port, request-response types, WaitSet, and runtime are needed.
<!-- [geoffrey] [iceoryx_examples/request_response/client_cxx_waitset.cpp] [iceoryx includes] -->
```cpp
#include "request_and_response_types.hpp"

#include "iceoryx_hoofs/posix_wrapper/signal_watcher.hpp"
#include "iceoryx_posh/popo/client.hpp"
#include "iceoryx_posh/popo/wait_set.hpp"
#include "iceoryx_posh/runtime/posh_runtime.hpp"
```

Afterwards we prepare some `ContextData` where we can store the Fibonacci numbers
and the sequence ids that we use to ensure the correct ordering of the responses.

<!--[geoffrey][iceoryx_examples/request_response/client_cxx_waitset.cpp][context data to store Fibonacci numbers and sequence ids]-->
```cpp
struct ContextData
{
    uint64_t fibonacciLast = 0;
    uint64_t fibonacciCurrent = 1;
    int64_t requestSequenceId = 0;
    int64_t expectedResponseSequenceId = requestSequenceId;
};
```

Next, the iceoryx runtime is initialized. With this call,
the application will be registered at `RouDi`, the routing and discovery daemon.
<!-- [geoffrey] [iceoryx_examples/request_response/client_cxx_waitset.cpp] [initialize runtime] -->
```cpp
iox::runtime::PoshRuntime::initRuntime(APP_NAME);
```

After creating the runtime, the client is created and attached to the WaitSet.
<<<<<<< HEAD
The [options](../iceoptions/) can be used to alter the behavior of the client, like setting the response
queue capacity or blocking behavior when the response queue is full or the server is too slow.
The `ClientOptions` are similar to `PublisherOptions`/`SubscriberOptions`.
=======
The [options](https://github.com/eclipse-iceoryx/iceoryx/tree/master/iceoryx_examples/iceoptions) can be used to alter
the behavior of the client, like setting the response queue capacity or blocking behavior when the response queue is
full or the server is too slow. The `ClientOptions` are similar to `PublisherOptions`/`SubscriberOptions`.
>>>>>>> eb51e642

<!--[geoffrey][iceoryx_examples/request_response/client_cxx_waitset.cpp][create waitset]-->
```cpp
iox::popo::WaitSet<> waitset;

iox::popo::ClientOptions options;
options.responseQueueCapacity = 2U;
iox::popo::Client<AddRequest, AddResponse> client({"Example", "Request-Response", "Add"}, options);

// attach client to waitset
waitset.attachState(client, iox::popo::ClientState::HAS_RESPONSE).or_else([](auto) {
    std::cerr << "failed to attach client" << std::endl;
    std::exit(EXIT_FAILURE);
});
```

Since the client requests the sum of two numbers from the server, we provide the
structs `AddRequest` and `AddResponse` as template parameters. When the sum is
received, it is re-used as the `addend` of the next request to send. This
calculates a Fibonacci sequence.

<!--[geoffrey][iceoryx_examples/request_response/request_and_response_types.hpp][request]-->
```cpp
struct AddRequest
{
    uint64_t augend{0};
    uint64_t addend{0};
};
```

<!--[geoffrey][iceoryx_examples/request_response/request_and_response_types.hpp][response]-->
```cpp
struct AddResponse
{
    uint64_t sum{0};
};
```

In the main loop, the client prepares first a request using the `loan()` API.
The request is a sample consisting of the two numbers `augend` and `addend` that
the server shall sum up. Additionally, the sample is marked with a sequence id
that is incremented before every send cycle to ensure a correct ordering of the
messages. The request is transmitted to the server via the `send()` API.
<!-- [geoffrey] [iceoryx_examples/request_response/client_cxx_waitset.cpp] [[send request]] -->
```cpp
client.loan()
    .and_then([&](auto& request) {
        request.getRequestHeader().setSequenceId(ctx.requestSequenceId);
        ctx.expectedResponseSequenceId = ctx.requestSequenceId;
        ctx.requestSequenceId += 1;
        request->augend = ctx.fibonacciLast;
        request->addend = ctx.fibonacciCurrent;
        std::cout << APP_NAME << " Send Request: " << ctx.fibonacciLast << " + " << ctx.fibonacciCurrent
                  << std::endl;
        request.send().or_else(
            [&](auto& error) { std::cout << "Could not send Request! Error: " << error << std::endl; });
    })
    .or_else([](auto& error) { std::cout << "Could not allocate Request! Error: " << error << std::endl; });
```

Once the request has been sent, we block and wait for samples to arrive. Then we
iterate over the notification vector to check if we were triggered from our client:
<!-- [geoffrey] [iceoryx_examples/request_response/client_cxx_waitset.cpp] [[wait and check if the client triggered]] -->
```cpp
auto notificationVector = waitset.timedWait(iox::units::Duration::fromSeconds(5));

for (auto& notification : notificationVector)
{
    if (notification->doesOriginateFrom(&client))
    {
        // ...
    }
}
```

The client receives the responses from the server using `take()`
and extracts the sequence id with `response.getResponseHeader().getSequenceId()`.
When the server response comes in the correct order, the received sum is stored
in the `ContextData` struct `ctx` for usage in the next request.

<!-- [geoffrey] [iceoryx_examples/request_response/client_cxx_waitset.cpp] [[take response]] -->
```cpp
while (client.take().and_then([&](const auto& response) {
    auto receivedSequenceId = response.getResponseHeader().getSequenceId();
    if (receivedSequenceId == ctx.expectedResponseSequenceId)
    {
        ctx.fibonacciLast = ctx.fibonacciCurrent;
        ctx.fibonacciCurrent = response->sum;
        std::cout << APP_NAME << " Got Response : " << ctx.fibonacciCurrent << std::endl;
    }
    else
    {
        std::cout << "Got Response with outdated sequence ID! Expected = "
                  << ctx.expectedResponseSequenceId << "; Actual = " << receivedSequenceId
                  << "! -> skip" << std::endl;
    }
}))
{
}
```

### Server using Listener

At first, the includes for the server port, Listener, request-response types and runtime are needed.
<!-- [geoffrey] [iceoryx_examples/request_response/server_cxx_listener.cpp] [iceoryx includes] -->
```cpp
#include "request_and_response_types.hpp"

#include "iceoryx_hoofs/posix_wrapper/signal_watcher.hpp"
#include "iceoryx_posh/popo/listener.hpp"
#include "iceoryx_posh/popo/server.hpp"
#include "iceoryx_posh/runtime/posh_runtime.hpp"
```

Then a callback is created that shall be called when the server receives a request.
In this case the calculation and the sending of the response is done in the Listener callback.
If there are more resource-consuming tasks,
this could also be outsourced with a thread pool to handle the requests.

<!--[geoffrey][iceoryx_examples/request_response/server_cxx_listener.cpp][request callback]-->
```cpp
void onRequestReceived(iox::popo::Server<AddRequest, AddResponse>* server)
{
    while (server->take().and_then([&](const auto& request) {
        std::cout << APP_NAME << " Got Request: " << request->augend << " + " << request->addend << std::endl;

        server->loan(request)
            .and_then([&](auto& response) {
                response->sum = request->augend + request->addend;
                std::cout << APP_NAME << " Send Response: " << response->sum << std::endl;
                response.send().or_else(
                    [&](auto& error) { std::cout << "Could not send Response! Error: " << error << std::endl; });
            })
            .or_else([](auto& error) { std::cout << "Could not allocate Response! Error: " << error << std::endl; });
    }))
    {
    }
}
```

The server provides the `take()` method for receiving requests and the `loan()` and `send()` methods
for sending the responses with the sum of the two numbers.

Next, the iceoryx runtime is initialized.
<!-- [geoffrey] [iceoryx_examples/request_response/server_cxx_listener.cpp] [initialize runtime] -->
```cpp
iox::runtime::PoshRuntime::initRuntime(APP_NAME);
```

After creating the runtime, the server port is created based on a `ServiceDescription`. Similar to the client,
the `options` are used to alter the behavior of the server, like setting the request
queue capacity or blocking behavior when the request queue is full or the client is too slow.
<!--[geoffrey][iceoryx_examples/request_response/server_cxx_listener.cpp][create server]-->
```cpp
iox::popo::ServerOptions options;
options.requestQueueCapacity = 10U;
iox::popo::Server<AddRequest, AddResponse> server({"Example", "Request-Response", "Add"}, options);
```

Now we want to listen to an incoming server event and call the previously created callback
whenever a request has been received.
This is done with the following call:
<!-- [geoffrey] [iceoryx_examples/request_response/server_cxx_listener.cpp][attach listener] -->
```cpp
listener
    .attachEvent(
        server, iox::popo::ServerEvent::REQUEST_RECEIVED, iox::popo::createNotificationCallback(onRequestReceived))
    .or_else([](auto) {
        std::cerr << "unable to attach server" << std::endl;
        std::exit(EXIT_FAILURE);
    });
```

With that the preparation is done and the main thread can just sleep or do other things:

<!-- [geoffrey] [iceoryx_examples/request_response/server_cxx_listener.cpp][wait for termination] -->
```cpp
iox::posix::waitForTerminationRequest();
```

Once the user wants to shutdown the server, the server event is detached from the listener:
<!-- [geoffrey] [iceoryx_examples/request_response/server_cxx_listener.cpp][cleanup] -->
```cpp
listener.detachEvent(server, iox::popo::ServerEvent::REQUEST_RECEIVED);
```

<center>
[Check out request_response on GitHub :fontawesome-brands-github:](https://github.com/eclipse-iceoryx/iceoryx/tree/master/iceoryx_examples/request_response){ .md-button } <!--NOLINT github url required for website-->
</center><|MERGE_RESOLUTION|>--- conflicted
+++ resolved
@@ -63,15 +63,10 @@
 ```
 
 After creating the runtime, the client is created and attached to the WaitSet.
-<<<<<<< HEAD
-The [options](../iceoptions/) can be used to alter the behavior of the client, like setting the response
-queue capacity or blocking behavior when the response queue is full or the server is too slow.
-The `ClientOptions` are similar to `PublisherOptions`/`SubscriberOptions`.
-=======
-The [options](https://github.com/eclipse-iceoryx/iceoryx/tree/master/iceoryx_examples/iceoptions) can be used to alter
+
+The [options](../iceoptions) can be used to alter
 the behavior of the client, like setting the response queue capacity or blocking behavior when the response queue is
 full or the server is too slow. The `ClientOptions` are similar to `PublisherOptions`/`SubscriberOptions`.
->>>>>>> eb51e642
 
 <!--[geoffrey][iceoryx_examples/request_response/client_cxx_waitset.cpp][create waitset]-->
 ```cpp
