# Copyright (c) 2020 - 2021 by Apex.AI Inc. All rights reserved.
#
# Licensed under the Apache License, Version 2.0 (the "License"); you may not
# use this file except in compliance with the License. You may obtain a copy of
# the License at
#
# http://www.apache.org/licenses/LICENSE-2.0
#
# Unless required by applicable law or agreed to in writing, software
# distributed under the License is distributed on an "AS IS" BASIS, WITHOUT
# WARRANTIES OR CONDITIONS OF ANY KIND, either express or implied. See the
# License for the specific language governing permissions and limitations under
# the License.
#
# SPDX-License-Identifier: Apache-2.0

cmake_minimum_required(VERSION 3.5)

## please add new entries alphabetically sorted
option(BINDING_C "Builds the C language bindings" ON)
option(BUILD_ALL "Build with all extensions and all tests" OFF)
option(BUILD_DOC "Build and generate documentation" OFF)
option(BUILD_SHARED_LIBS "Build iceoryx as shared libraries" OFF)
option(BUILD_STRICT "Build is performed with '-Werror'" OFF)
<<<<<<< HEAD
option(BUILD_SHARED_LIBS "Build iceoryx as shared libraries" OFF)
=======
>>>>>>> 0b6e1c7e
option(BUILD_TEST "Build all tests" OFF)
option(CCACHE "Use ccache when it's available" ON)
option(CLANG_TIDY "Execute Clang-Tidy" OFF)
option(COVERAGE "Build iceoryx with gcov flags" OFF)
option(DDS_GATEWAY "Builds the iceoryx dds gateway - enables internode communication via dds" OFF)
option(EXAMPLES "Build all iceoryx examples" OFF)
option(INTROSPECTION "Builds the introspection client which requires the ncurses library with an activated terminfo feature" OFF)
option(ONE_TO_MANY_ONLY "Restricts communication to 1:n pattern" OFF)
option(ROUDI_ENVIRONMENT "Build RouDi Environment for testing, is enabled when building tests" OFF)
option(SANITIZE "Build with sanitizers" OFF)
option(TEST_WITH_ADDITIONAL_USER "Build Test with additional user accounts for testing access control" OFF)
option(TOML_CONFIG "TOML support for RouDi with dynamic configuration" ON)

set(CMAKE_EXPORT_COMPILE_COMMANDS ON) # "Create compile_commands.json file"

if(BUILD_ALL)
  set(EXAMPLES ON)
  set(BUILD_TEST ON)
  set(INTROSPECTION ON)
  set(BINDING_C ON)
  set(DDS_GATEWAY ON)
endif()

## must be before the BUILD_TEST check
if(COVERAGE AND NOT BUILD_TEST)
  set(BUILD_TEST ON)
  set(BUILD_TEST_HINT "${BUILD_TEST_HINT} (activated by COVERAGE=ON)")
endif()

if(BUILD_TEST AND NOT ROUDI_ENVIRONMENT)
  set(ROUDI_ENV_HINT "${ROUDI_ENV_HINT} (activated by BUILD_TEST=ON)")
  set(ROUDI_ENVIRONMENT ON)
endif()

if(CCACHE)
  find_program(CCACHE_PROGRAM ccache)
  if(CCACHE_PROGRAM)
    set_property(GLOBAL PROPERTY RULE_LAUNCH_COMPILE ${CCACHE_PROGRAM})
  else()
    set(CCACHE_HINT "${CCACHE_HINT} (ccache not found)")
  endif()
endif()

function(show_config_options)
  message("")
  message("       CMake Options")
  message("          CMAKE_BUILD_TYPE.....................: " ${CMAKE_BUILD_TYPE})
  message("          CMAKE_TOOLCHAIN_FILE.................: " ${CMAKE_TOOLCHAIN_FILE})
  message("          CMAKE_EXPORT_COMPILE_COMMANDS........: " ${CMAKE_EXPORT_COMPILE_COMMANDS})
  message("")
  message("       iceoryx Options")
  message("          BINDING_C............................: " ${BINDING_C})
  message("          BUILD_ALL............................: " ${BUILD_ALL})
  message("          BUILD_DOC............................: " ${BUILD_DOC})
  message("          BUILD_SHARED_LIBS....................: " ${BUILD_SHARED_LIBS})
  message("          BUILD_STRICT.........................: " ${BUILD_STRICT})
  message("          BUILD_TEST...........................: " ${BUILD_TEST} ${BUILD_TEST_HINT})
  message("          CCACHE...............................: " ${CCACHE} ${CCACHE_HINT})
  message("          CLANG_TIDY...........................: " ${CLANG_TIDY})
  message("          COVERAGE.............................: " ${COVERAGE})
  message("          DDS_GATEWAY..........................: " ${DDS_GATEWAY})
  message("          EXAMPLES.............................: " ${EXAMPLES})
  message("          INTROSPECTION........................: " ${INTROSPECTION})
  message("          ONE_TO_MANY_ONLY ....................: " ${ONE_TO_MANY_ONLY})
  message("          ROUDI_ENVIRONMENT....................: " ${ROUDI_ENVIRONMENT} ${ROUDI_ENV_HINT})
  message("          SANITIZE.............................: " ${SANITIZE})
  message("          TEST_WITH_ADDITIONAL_USER ...........: " ${TEST_WITH_ADDITIONAL_USER})
  message("          TOML_CONFIG..........................: " ${TOML_CONFIG})
endfunction()<|MERGE_RESOLUTION|>--- conflicted
+++ resolved
@@ -22,10 +22,6 @@
 option(BUILD_DOC "Build and generate documentation" OFF)
 option(BUILD_SHARED_LIBS "Build iceoryx as shared libraries" OFF)
 option(BUILD_STRICT "Build is performed with '-Werror'" OFF)
-<<<<<<< HEAD
-option(BUILD_SHARED_LIBS "Build iceoryx as shared libraries" OFF)
-=======
->>>>>>> 0b6e1c7e
 option(BUILD_TEST "Build all tests" OFF)
 option(CCACHE "Use ccache when it's available" ON)
 option(CLANG_TIDY "Execute Clang-Tidy" OFF)
