--- conflicted
+++ resolved
@@ -1,8 +1,4 @@
-<<<<<<< HEAD
-// Copyright (c) 2019 by Robert Bosch GmbH. All rights reserved.
-=======
 // Copyright (c) 2019 - 2020 by Robert Bosch GmbH. All rights reserved.
->>>>>>> 77375bca
 // Copyright (c) 2021 by Apex.AI Inc. All rights reserved.
 //
 // Licensed under the Apache License, Version 2.0 (the "License");
@@ -18,10 +14,6 @@
 // limitations under the License.
 //
 // SPDX-License-Identifier: Apache-2.0
-<<<<<<< HEAD
-
-=======
->>>>>>> 77375bca
 
 #include "iceoryx_posh/internal/roudi/port_manager.hpp"
 #include "iceoryx_posh/iceoryx_posh_types.hpp"
