--- conflicted
+++ resolved
@@ -143,11 +143,13 @@
 {
     switch (cmd)
     {
-    case runtime::MqMessageType::SERVICE_REGISTRY_CHANGE_COUNTER: {
+    case runtime::MqMessageType::SERVICE_REGISTRY_CHANGE_COUNTER:
+    {
         m_prcMgr.sendServiceRegistryChangeCounterToProcess(processName);
         break;
     }
-    case runtime::MqMessageType::REG: {
+    case runtime::MqMessageType::REG:
+    {
         if (message.getNumberOfElements() != 5)
         {
             ERR_PRINTF("Wrong number of parameter for \"MqMessageType::REG\" from \"%s\"received!\n",
@@ -165,14 +167,9 @@
         }
         break;
     }
-<<<<<<< HEAD
-    case runtime::MqMessageType::IMPL_SENDER: {
-        if (message.getNumberOfElements() != 4)
-=======
     case runtime::MqMessageType::IMPL_SENDER:
     {
         if (message.getNumberOfElements() != 5)
->>>>>>> 355e264e
         {
             ERR_PRINTF("Wrong number of parameter for \"MqMessageType::IMPL_SENDER\" from \"%s\"received!\n",
                        processName.c_str());
@@ -189,14 +186,9 @@
         }
         break;
     }
-<<<<<<< HEAD
-    case runtime::MqMessageType::IMPL_RECEIVER: {
-        if (message.getNumberOfElements() != 4)
-=======
     case runtime::MqMessageType::IMPL_RECEIVER:
     {
         if (message.getNumberOfElements() != 5)
->>>>>>> 355e264e
         {
             ERR_PRINTF("Wrong number of parameter for \"MqMessageType::IMPL_RECEIVER\" from \"%s\"received!\n",
                        processName.c_str());
@@ -213,7 +205,8 @@
         }
         break;
     }
-    case runtime::MqMessageType::IMPL_INTERFACE: {
+    case runtime::MqMessageType::IMPL_INTERFACE:
+    {
         if (message.getNumberOfElements() != 4)
         {
             ERR_PRINTF("Wrong number of parameter for \"MqMessageType::IMPL_INTERFACE\" from \"%s\"received!\n",
@@ -227,7 +220,8 @@
         }
         break;
     }
-    case runtime::MqMessageType::IMPL_APPLICATION: {
+    case runtime::MqMessageType::IMPL_APPLICATION:
+    {
         if (message.getNumberOfElements() != 2)
         {
             ERR_PRINTF("Wrong number of parameter for \"MqMessageType::IMPL_APPLICATION\" from \"%s\"received!\n",
@@ -239,7 +233,8 @@
         }
         break;
     }
-    case runtime::MqMessageType::CREATE_RUNNABLE: {
+    case runtime::MqMessageType::CREATE_RUNNABLE:
+    {
         if (message.getNumberOfElements() != 3)
         {
             ERR_PRINTF("Wrong number of parameter for \"MqMessageType::CREATE_RUNNABLE\" from \"%s\"received!\n",
@@ -252,26 +247,10 @@
         }
         break;
     }
-<<<<<<< HEAD
-    case runtime::MqMessageType::REMOVE_RUNNABLE: {
+    case runtime::MqMessageType::FIND_SERVICE:
+    {
         if (message.getNumberOfElements() != 3)
         {
-            ERR_PRINTF("Wrong number of parameter for \"MqMessageType::REMOVE_RUNNABLE\" from \"%s\"received!\n",
-                       processName.c_str());
-        }
-        else
-        {
-            m_prcMgr.removeRunnableForProcess(processName, message.getElementAtIndex(2));
-        }
-        break;
-    }
-    case runtime::MqMessageType::FIND_SERVICE: {
-=======
-    case runtime::MqMessageType::FIND_SERVICE:
-    {
->>>>>>> 355e264e
-        if (message.getNumberOfElements() != 3)
-        {
             ERR_PRINTF("Wrong number of parameter for \"MqMessageType::FIND_SERVICE\" from \"%s\"received!\n",
                        processName.c_str());
         }
@@ -283,11 +262,13 @@
         }
         break;
     }
-    case runtime::MqMessageType::KEEPALIVE: {
+    case runtime::MqMessageType::KEEPALIVE:
+    {
         m_prcMgr.updateLivlinessOfProcess(processName);
         break;
     }
-    default: {
+    default:
+    {
         ERR_PRINTF("Unknown MQ Command [%s]\n", runtime::mqMessageTypeToString(cmd).c_str());
 
         m_prcMgr.sendMessageNotSupportedToRuntime(processName);
