--- conflicted
+++ resolved
@@ -23,11 +23,7 @@
 {
 namespace roudi
 {
-<<<<<<< HEAD
-void ServiceRegistry::add(const capro::IdString_t& service, const capro::IdString_t& instance) noexcept
-=======
 cxx::expected<ServiceRegistry::Error> ServiceRegistry::add(const capro::ServiceDescription& serviceDescription) noexcept
->>>>>>> d1934649
 {
     // Forbid duplicate service descriptions entries
     for (auto& element : m_serviceDescriptionVector)
@@ -51,11 +47,7 @@
     return cxx::success<>();
 }
 
-<<<<<<< HEAD
-void ServiceRegistry::remove(const capro::IdString_t& service, const capro::IdString_t& instance) noexcept
-=======
 bool ServiceRegistry::remove(const capro::ServiceDescription& serviceDescription) noexcept
->>>>>>> d1934649
 {
     bool removedElement{false};
     uint64_t index = 0U;
@@ -172,11 +164,7 @@
     }
 }
 
-<<<<<<< HEAD
-const ServiceRegistry::serviceMap_t& ServiceRegistry::getServiceMap() const noexcept
-=======
 const ServiceRegistry::ServiceDescriptionVector_t ServiceRegistry::getServices() const noexcept
->>>>>>> d1934649
 {
     return m_serviceDescriptionVector;
 }
