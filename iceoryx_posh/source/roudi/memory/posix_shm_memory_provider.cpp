--- conflicted
+++ resolved
@@ -73,24 +73,12 @@
 
     // register temporary signal handler for SIGBUS
     {
-<<<<<<< HEAD
-        LogFatal() << "Could not set signal handler for SIGBUS!";
-        errorHandler(Error::kROUDI_MEMORY__COULD_NOT_REGISTER_SIGBUS, nullptr, ErrorLevel::FATAL);
-        return cxx::error<MemoryProviderError>(MemoryProviderError::SIGACTION_CALL_FAILED);
-    }
-
-    // create and map a shared memory region
-    posix::SharedMemoryObject::create(m_shmName, size, m_accessMode, m_ownership, nullptr)
-        .and_then([this](auto& sharedMemoryObject) {
-            sharedMemoryObject.finalizeAllocation();
-            m_shmObject.emplace(std::move(sharedMemoryObject));
-        });
-=======
         auto signalGuard = posix::registerSignalHandler(posix::Signal::BUS, sigbusHandler);
->>>>>>> 004ed8fc
-
-        // create and map a shared memory region
-        m_shmObject = posix::SharedMemoryObject::create(m_shmName.c_str(), size, m_accessMode, m_ownership, nullptr);
+        posix::SharedMemoryObject::create(m_shmName, size, m_accessMode, m_ownership, nullptr)
+            .and_then([this](auto& sharedMemoryObject) {
+                sharedMemoryObject.finalizeAllocation();
+                m_shmObject.emplace(std::move(sharedMemoryObject));
+            });
     }
 
     if (!m_shmObject.has_value())
