// Copyright (c) 2020 by Robert Bosch GmbH. All rights reserved.
//
// Licensed under the Apache License, Version 2.0 (the "License");
// you may not use this file except in compliance with the License.
// You may obtain a copy of the License at
//
//     http://www.apache.org/licenses/LICENSE-2.0
//
// Unless required by applicable law or agreed to in writing, software
// distributed under the License is distributed on an "AS IS" BASIS,
// WITHOUT WARRANTIES OR CONDITIONS OF ANY KIND, either express or implied.
// See the License for the specific language governing permissions and
// limitations under the License.
#ifndef IOX_POSH_ROUDI_PORT_POOL_HPP
#define IOX_POSH_ROUDI_PORT_POOL_HPP

#include "iceoryx_posh/iceoryx_posh_types.hpp"
#include "iceoryx_posh/internal/popo/building_blocks/condition_variable_data.hpp"
#include "iceoryx_posh/internal/popo/ports/application_port.hpp"
#include "iceoryx_posh/internal/popo/ports/interface_port.hpp"
#include "iceoryx_posh/internal/popo/ports/publisher_port_roudi.hpp"
#include "iceoryx_posh/internal/popo/ports/subscriber_port_multi_producer.hpp"
#include "iceoryx_posh/internal/popo/ports/subscriber_port_single_producer.hpp"
#include "iceoryx_posh/internal/popo/receiver_port.hpp"
#include "iceoryx_posh/internal/popo/sender_port.hpp"
#include "iceoryx_posh/internal/runtime/runnable_data.hpp"

namespace iox
{
namespace roudi
{
struct PortPoolDataBase;

enum class PortPoolError : uint8_t
{
    UNIQUE_SENDER_PORT_ALREADY_EXISTS, /// @deprecated #25
    UNIQUE_PUBLISHER_PORT_ALREADY_EXISTS,
    SENDER_PORT_LIST_FULL,   /// @deprecated #25
    RECEIVER_PORT_LIST_FULL, /// @deprecated #25
    PUBLISHER_PORT_LIST_FULL,
    SUBSCRIBER_PORT_LIST_FULL,
    INTERFACE_PORT_LIST_FULL,
    APPLICATION_PORT_LIST_FULL,
    RUNNABLE_DATA_LIST_FULL,
    CONDITION_VARIABLE_LIST_FULL,
};

class PortPool
{
  public:
    PortPool(PortPoolDataBase& portPoolDataBase) noexcept;

    virtual ~PortPool() noexcept = default;

    /// @todo don't create the vector with each call but only when the data really change
    /// there could be a member "cxx::vector<popo::SenderPortData* m_senderPorts;" and senderPorts() would just update
    /// this member if the sender ports actually changed
<<<<<<< HEAD
    /// @deprecated #25
    virtual cxx::vector<SenderPortType::MemberType_t*, MAX_PORT_NUMBER> senderPortDataList() noexcept = 0;
    /// @deprecated #25
    virtual cxx::vector<ReceiverPortType::MemberType_t*, MAX_PORT_NUMBER> receiverPortDataList() noexcept = 0;
    virtual cxx::vector<PublisherPortRouDiType::MemberType_t*, MAX_PORT_NUMBER> getPublisherPortDataList() noexcept = 0;
    virtual cxx::vector<SubscriberPortProducerType::MemberType_t*, MAX_PORT_NUMBER>
    getSubscriberPortDataList() noexcept = 0;
    cxx::vector<popo::InterfacePortData*, MAX_INTERFACE_NUMBER> getInterfacePortDataList() noexcept;
    cxx::vector<popo::ApplicationPortData*, MAX_PROCESS_NUMBER> getApplicationPortDataList() noexcept;
    cxx::vector<runtime::RunnableData*, MAX_RUNNABLE_NUMBER> getRunnableDataList() noexcept;

    /// @deprecated #25
=======
    virtual cxx::vector<SenderPortType::MemberType_t*, MAX_PUBLISHERS> senderPortDataList() noexcept = 0;
    virtual cxx::vector<ReceiverPortType::MemberType_t*, MAX_SUBSCRIBERS> receiverPortDataList() noexcept = 0;
    cxx::vector<popo::InterfacePortData*, MAX_INTERFACE_NUMBER> interfacePortDataList() noexcept;
    cxx::vector<popo::ApplicationPortData*, MAX_PROCESS_NUMBER> appliactionPortDataList() noexcept;
    cxx::vector<runtime::RunnableData*, MAX_RUNNABLE_NUMBER> runnableDataList() noexcept;

>>>>>>> 8bd8b705
    virtual cxx::expected<SenderPortType::MemberType_t*, PortPoolError>
    addSenderPort(const capro::ServiceDescription& serviceDescription,
                  mepoo::MemoryManager* const memoryManager,
                  const std::string& applicationName,
                  const mepoo::MemoryInfo& memoryInfo = mepoo::MemoryInfo()) noexcept = 0;

    /// @deprecated #25
    virtual cxx::expected<ReceiverPortType::MemberType_t*, PortPoolError>
    addReceiverPort(const capro::ServiceDescription& serviceDescription,
                    const std::string& applicationName,
                    const mepoo::MemoryInfo& memoryInfo = mepoo::MemoryInfo()) noexcept = 0;

    virtual cxx::expected<PublisherPortRouDiType::MemberType_t*, PortPoolError>
    addPublisherPort(const capro::ServiceDescription& serviceDescription,
                     const uint64_t& historyCapacity,
                     mepoo::MemoryManager* const memoryManager,
                     const ProcessName_t& applicationName,
                     const mepoo::MemoryInfo& memoryInfo = mepoo::MemoryInfo()) noexcept = 0;

    virtual cxx::expected<SubscriberPortProducerType::MemberType_t*, PortPoolError>
    addSubscriberPort(const capro::ServiceDescription& serviceDescription,
                      const uint64_t& historyRequest,
                      const ProcessName_t& applicationName,
                      const mepoo::MemoryInfo& memoryInfo = mepoo::MemoryInfo()) noexcept = 0;

    cxx::expected<popo::InterfacePortData*, PortPoolError> addInterfacePort(const std::string& applicationName,
                                                                            const capro::Interfaces interface) noexcept;

    cxx::expected<popo::ApplicationPortData*, PortPoolError>
    addApplicationPort(const std::string& applicationName) noexcept;

    cxx::expected<runtime::RunnableData*, PortPoolError> addRunnableData(
        const ProcessName_t& process, const RunnableName_t& runnable, const uint64_t runnableDeviceIdentifier) noexcept;

    cxx::expected<popo::ConditionVariableData*, PortPoolError> addConditionVariableData() noexcept;

    /// @deprecated #25
    virtual void removeSenderPort(SenderPortType::MemberType_t* const portData) noexcept = 0;
    /// @deprecated #25
    virtual void removeReceiverPort(ReceiverPortType::MemberType_t* const portData) noexcept = 0;
    virtual void removePublisherPort(PublisherPortRouDiType::MemberType_t* const portData) noexcept = 0;
    virtual void removeSubscriberPort(SubscriberPortProducerType::MemberType_t* const portData) noexcept = 0;
    void removeInterfacePort(popo::InterfacePortData* const portData) noexcept;
    void removeApplicationPort(popo::ApplicationPortData* const portData) noexcept;
    void removeRunnableData(runtime::RunnableData* const runnableData) noexcept;
    void removeConditionVariableData(popo::ConditionVariableData* const conditionVariableData) noexcept;

    std::atomic<uint64_t>* serviceRegistryChangeCounter() noexcept;

  private:
    PortPoolDataBase* m_portPoolDataBase;
};

} // namespace roudi
} // namespace iox

#endif // IOX_POSH_ROUDI_PORT_POOL_HPP<|MERGE_RESOLUTION|>--- conflicted
+++ resolved
@@ -55,27 +55,18 @@
     /// @todo don't create the vector with each call but only when the data really change
     /// there could be a member "cxx::vector<popo::SenderPortData* m_senderPorts;" and senderPorts() would just update
     /// this member if the sender ports actually changed
-<<<<<<< HEAD
     /// @deprecated #25
-    virtual cxx::vector<SenderPortType::MemberType_t*, MAX_PORT_NUMBER> senderPortDataList() noexcept = 0;
+    virtual cxx::vector<SenderPortType::MemberType_t*, MAX_PUBLISHERS> senderPortDataList() noexcept = 0;
     /// @deprecated #25
-    virtual cxx::vector<ReceiverPortType::MemberType_t*, MAX_PORT_NUMBER> receiverPortDataList() noexcept = 0;
-    virtual cxx::vector<PublisherPortRouDiType::MemberType_t*, MAX_PORT_NUMBER> getPublisherPortDataList() noexcept = 0;
-    virtual cxx::vector<SubscriberPortProducerType::MemberType_t*, MAX_PORT_NUMBER>
+    virtual cxx::vector<ReceiverPortType::MemberType_t*, MAX_SUBSCRIBERS> receiverPortDataList() noexcept = 0;
+    virtual cxx::vector<PublisherPortRouDiType::MemberType_t*, MAX_PUBLISHERS> getPublisherPortDataList() noexcept = 0;
+    virtual cxx::vector<SubscriberPortProducerType::MemberType_t*, MAX_SUBSCRIBERS>
     getSubscriberPortDataList() noexcept = 0;
     cxx::vector<popo::InterfacePortData*, MAX_INTERFACE_NUMBER> getInterfacePortDataList() noexcept;
     cxx::vector<popo::ApplicationPortData*, MAX_PROCESS_NUMBER> getApplicationPortDataList() noexcept;
     cxx::vector<runtime::RunnableData*, MAX_RUNNABLE_NUMBER> getRunnableDataList() noexcept;
 
     /// @deprecated #25
-=======
-    virtual cxx::vector<SenderPortType::MemberType_t*, MAX_PUBLISHERS> senderPortDataList() noexcept = 0;
-    virtual cxx::vector<ReceiverPortType::MemberType_t*, MAX_SUBSCRIBERS> receiverPortDataList() noexcept = 0;
-    cxx::vector<popo::InterfacePortData*, MAX_INTERFACE_NUMBER> interfacePortDataList() noexcept;
-    cxx::vector<popo::ApplicationPortData*, MAX_PROCESS_NUMBER> appliactionPortDataList() noexcept;
-    cxx::vector<runtime::RunnableData*, MAX_RUNNABLE_NUMBER> runnableDataList() noexcept;
-
->>>>>>> 8bd8b705
     virtual cxx::expected<SenderPortType::MemberType_t*, PortPoolError>
     addSenderPort(const capro::ServiceDescription& serviceDescription,
                   mepoo::MemoryManager* const memoryManager,
