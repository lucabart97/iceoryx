// Copyright (c) 2019 by Robert Bosch GmbH. All rights reserved.
// Copyright (c) 2021 by Apex.AI Inc. All rights reserved.
//
// Licensed under the Apache License, Version 2.0 (the "License");
// you may not use this file except in compliance with the License.
// You may obtain a copy of the License at
//
//     http://www.apache.org/licenses/LICENSE-2.0
//
// Unless required by applicable law or agreed to in writing, software
// distributed under the License is distributed on an "AS IS" BASIS,
// WITHOUT WARRANTIES OR CONDITIONS OF ANY KIND, either express or implied.
// See the License for the specific language governing permissions and
// limitations under the License.
//
// SPDX-License-Identifier: Apache-2.0
<<<<<<< HEAD

=======
>>>>>>> 77375bca
#ifndef IOX_POSH_RUNTIME_POSH_RUNTIME_HPP
#define IOX_POSH_RUNTIME_POSH_RUNTIME_HPP

#include "iceoryx_posh/capro/service_description.hpp"
#include "iceoryx_posh/iceoryx_posh_types.hpp"
#include "iceoryx_posh/internal/popo/building_blocks/condition_variable_data.hpp"
#include "iceoryx_posh/internal/popo/building_blocks/event_variable_data.hpp"
#include "iceoryx_posh/internal/popo/ports/application_port.hpp"
#include "iceoryx_posh/internal/popo/ports/interface_port.hpp"
#include "iceoryx_posh/internal/popo/ports/publisher_port_user.hpp"
#include "iceoryx_posh/internal/popo/ports/subscriber_port_user.hpp"
#include "iceoryx_posh/internal/runtime/ipc_runtime_interface.hpp"
#include "iceoryx_posh/internal/runtime/node_property.hpp"
#include "iceoryx_posh/internal/runtime/shared_memory_user.hpp"
#include "iceoryx_posh/popo/subscriber_options.hpp"
#include "iceoryx_posh/runtime/port_config_info.hpp"
#include "iceoryx_utils/cxx/method_callback.hpp"
#include "iceoryx_utils/cxx/string.hpp"
#include "iceoryx_utils/internal/concurrent/periodic_task.hpp"

#include <atomic>
#include <map>
#include <mutex>
#include <thread>
#include <vector>

namespace iox
{
namespace roudi
{
class RuntimeTestInterface;
} // namespace roudi

namespace runtime
{
class Node;
class NodeData;

/// @brief The runtime that is needed for each application to communicate with the RouDi daemon
class PoshRuntime
{
  public:
    /// @brief returns active runtime
    ///
    /// @return active runtime
    static PoshRuntime& getInstance() noexcept;

    /// @brief creates the runtime with given name
    ///
    /// @param[in] name used for registering the process with the RouDi daemon
    ///
    /// @return active runtime
    static PoshRuntime& initRuntime(const ProcessName_t& name) noexcept;

    /// @brief get the name that was used to register with RouDi
    /// @return name of the registered application
    ProcessName_t getInstanceName() const noexcept;

    /// @brief find all services that match the provided service description
    /// @param[in] serviceDescription service to search for
    /// @return cxx::expected<InstanceContainer,Error>
    /// InstanceContainer: on success, container that is filled with all matching instances
    /// Error: if any, encountered during the operation
    /// Error::kPOSH__SERVICE_DISCOVERY_INSTANCE_CONTAINER_OVERFLOW : Number of instances can't fit in instanceContainer
    /// Error::kIPC_INTERFACE__REG_UNABLE_TO_WRITE_TO_ROUDI_CHANNEL : Find Service Request could not be sent to RouDi
    cxx::expected<InstanceContainer, Error> findService(const capro::ServiceDescription& serviceDescription) noexcept;

    /// @brief offer the provided service, sends the offer from application to RouDi daemon
    /// @param[in] serviceDescription service to offer
    /// @return bool, if service is offered returns true else false
    bool offerService(const capro::ServiceDescription& serviceDescription) noexcept;

    /// @brief stop offering the provided service
    /// @param[in] serviceDescription of the service that shall be no more offered
    void stopOfferService(const capro::ServiceDescription& serviceDescription) noexcept;

    /// @brief request the RouDi daemon to create a publisher port
    /// @param[in] serviceDescription service description for the new publisher port
    /// @param[in] publisherOptions like the history capacity of a publisher
    /// @param[in] portConfigInfo configuration information for the port
    /// (i.e. what type of port is requested, device where its payload memory is located on etc.)
    /// @return pointer to a created publisher port user
    PublisherPortUserType::MemberType_t*
    getMiddlewarePublisher(const capro::ServiceDescription& service,
                           const popo::PublisherOptions& publisherOptions = popo::PublisherOptions(),
                           const PortConfigInfo& portConfigInfo = PortConfigInfo()) noexcept;

    /// @brief request the RouDi daemon to create a subscriber port
    /// @param[in] serviceDescription service description for the new subscriber port
    /// @param[in] subscriberOptions like the queue capacity and history requested by a subscriber
    /// @param[in] portConfigInfo configuration information for the port
    /// (what type of port is requested, device where its payload memory is located on etc.)
    /// @return pointer to a created subscriber port data
    SubscriberPortUserType::MemberType_t*
    getMiddlewareSubscriber(const capro::ServiceDescription& service,
                            const popo::SubscriberOptions& subscriberOptions = popo::SubscriberOptions(),
                            const PortConfigInfo& portConfigInfo = PortConfigInfo()) noexcept;

    /// @brief request the RouDi daemon to create an interface port
    /// @param[in] interface interface to create
    /// @param[in] nodeName name of the node where the interface should belong to
    /// @return pointer to a created interface port data
    popo::InterfacePortData* getMiddlewareInterface(const capro::Interfaces interface,
                                                    const NodeName_t& nodeName = {""}) noexcept;

    /// @brief request the RouDi daemon to create an application port
    /// @return pointer to a created application port data
    popo::ApplicationPortData* getMiddlewareApplication() noexcept;

    /// @brief request the RouDi daemon to create a condition variable
    /// @return pointer to a created condition variable data
    popo::ConditionVariableData* getMiddlewareConditionVariable() noexcept;

    /// @brief request the RouDi daemon to create an event variable
    /// @return pointer to a created event variable data
    popo::EventVariableData* getMiddlewareEventVariable() noexcept;

    /// @brief request the RouDi daemon to create a node
    /// @param[in] nodeProperty class which contains all properties which the node should have
    /// @return pointer to the data of the node
    NodeData* createNode(const NodeProperty& nodeProperty) noexcept;

    /// @brief requests the serviceRegistryChangeCounter from the shared memory
    /// @return pointer to the serviceRegistryChangeCounter
    const std::atomic<uint64_t>* getServiceRegistryChangeCounter() noexcept;

    /// @brief send a request to the RouDi daemon and get the response
    ///        currently each request is followed by a response
    /// @param[in] msg request message to send
    /// @param[out] response from the RouDi daemon
    /// @return true if sucessful request/response, false on error
    bool sendRequestToRouDi(const IpcMessage& msg, IpcMessage& answer) noexcept;

  public:
    PoshRuntime(const PoshRuntime&) = delete;
    PoshRuntime& operator=(const PoshRuntime&) = delete;
    PoshRuntime(PoshRuntime&&) = delete;
    PoshRuntime& operator=(PoshRuntime&&) = delete;
    virtual ~PoshRuntime() noexcept;

    friend class roudi::RuntimeTestInterface;

  protected:
    using factory_t = PoshRuntime& (*)(cxx::optional<const ProcessName_t*>);

    // Protected constructor for IPC setup
    PoshRuntime(cxx::optional<const ProcessName_t*> name, const bool doMapSharedMemoryIntoThread = true) noexcept;

    static PoshRuntime& defaultRuntimeFactory(cxx::optional<const ProcessName_t*> name) noexcept;

    static ProcessName_t& defaultRuntimeInstanceName() noexcept;

    /// @brief gets current runtime factory. If the runtime factory is not yet initialized it is set to
    /// defaultRuntimeFactory.
    ///
    /// @return current runtime factory
    static factory_t& getRuntimeFactory() noexcept;

    /// @brief sets runtime factory, terminates if given factory is empty
    ///
    /// @param[in] factory std::function to which the runtime factory should be set
    static void setRuntimeFactory(const factory_t& factory) noexcept;

    /// @brief creates the runtime or returns the already existing one -> Singleton
    ///
    /// @param[in] name optional containing the name used for registering with the RouDi daemon
    ///
    /// @return active runtime
    static PoshRuntime& getInstance(cxx::optional<const ProcessName_t*> name) noexcept;

  private:
    cxx::expected<PublisherPortUserType::MemberType_t*, IpcMessageErrorType>
    requestPublisherFromRoudi(const IpcMessage& sendBuffer) noexcept;

    cxx::expected<SubscriberPortUserType::MemberType_t*, IpcMessageErrorType>
    requestSubscriberFromRoudi(const IpcMessage& sendBuffer) noexcept;

    cxx::expected<popo::ConditionVariableData*, IpcMessageErrorType>
    requestConditionVariableFromRoudi(const IpcMessage& sendBuffer) noexcept;

    cxx::expected<popo::EventVariableData*, MqMessageErrorType>
    requestEventVariableFromRoudi(const MqMessage& sendBuffer) noexcept;

    /// @brief checks the given application name for certain constraints like length or if is empty
    const ProcessName_t& verifyInstanceName(cxx::optional<const ProcessName_t*> name) noexcept;

    const ProcessName_t m_appName;
    mutable std::mutex m_appIpcRequestMutex;

    // IPC channel interface for POSIX IPC from RouDi
    IpcRuntimeInterface m_ipcChannelInterface;
    // Shared memory interface for POSIX IPC from RouDi
    SharedMemoryUser m_ShmInterface;
    popo::ApplicationPort m_applicationPort;

    void sendKeepAlive() noexcept;
    static_assert(PROCESS_KEEP_ALIVE_INTERVAL > roudi::DISCOVERY_INTERVAL, "Keep alive interval too small");

    /// @note the m_keepAliveTask should always be the last member, so that it will be the first member to be destroyed
    concurrent::PeriodicTask<cxx::MethodCallback<void>> m_keepAliveTask{concurrent::PeriodicTaskAutoStart,
                                                                        PROCESS_KEEP_ALIVE_INTERVAL,
                                                                        "KeepAlive",
                                                                        *this,
                                                                        &PoshRuntime::sendKeepAlive};
};

} // namespace runtime
} // namespace iox

#endif // IOX_POSH_RUNTIME_POSH_RUNTIME_HPP<|MERGE_RESOLUTION|>--- conflicted
+++ resolved
@@ -14,10 +14,6 @@
 // limitations under the License.
 //
 // SPDX-License-Identifier: Apache-2.0
-<<<<<<< HEAD
-
-=======
->>>>>>> 77375bca
 #ifndef IOX_POSH_RUNTIME_POSH_RUNTIME_HPP
 #define IOX_POSH_RUNTIME_POSH_RUNTIME_HPP
 
@@ -198,8 +194,8 @@
     cxx::expected<popo::ConditionVariableData*, IpcMessageErrorType>
     requestConditionVariableFromRoudi(const IpcMessage& sendBuffer) noexcept;
 
-    cxx::expected<popo::EventVariableData*, MqMessageErrorType>
-    requestEventVariableFromRoudi(const MqMessage& sendBuffer) noexcept;
+    cxx::expected<popo::EventVariableData*, IpcMessageErrorType>
+    requestEventVariableFromRoudi(const IpcMessage& sendBuffer) noexcept;
 
     /// @brief checks the given application name for certain constraints like length or if is empty
     const ProcessName_t& verifyInstanceName(cxx::optional<const ProcessName_t*> name) noexcept;
