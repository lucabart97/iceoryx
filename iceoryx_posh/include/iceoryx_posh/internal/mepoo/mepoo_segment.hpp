--- conflicted
+++ resolved
@@ -45,11 +45,7 @@
   protected:
     SharedMemoryObjectType createSharedMemoryObject(const MePooConfig& f_mempoolConfig,
                                                     const posix::PosixGroup& f_writerGroup,
-<<<<<<< HEAD
-                                                    const uint64_t f_baseAddressOffset[[gnu::unused]]);
-=======
-                                                    const uintptr_t f_baseAddressOffset [[gnu::unused]]);
->>>>>>> d9ea19dc
+                                                    const uint64_t f_baseAddressOffset [[gnu::unused]]);
 
   protected:
     SharedMemoryObjectType m_sharedMemoryObject;
