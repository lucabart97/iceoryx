--- conflicted
+++ resolved
@@ -141,7 +141,6 @@
     /// @note destroy the memory right at the end of the dTor, since the memory is not needed anymore and we know that
     /// the lifetime of the MemoryBlocks must be at least as long as RouDi; this saves us from issues if the
     /// RouDiMemoryManager outlives some MemoryBlocks
-<<<<<<< HEAD
     cxx::GenericRAII m_roudiMemoryManagerCleaner{[]() {},
                                                  [this]() {
                                                      if (this->m_roudiMemoryInterface->destroyMemory().has_error())
@@ -149,13 +148,8 @@
                                                          LogWarn() << "unable to cleanup roudi memory interface";
                                                      };
                                                  }};
-    PortManager* m_portManager;
-    ProcessManager m_prcMgr;
-=======
-    cxx::GenericRAII m_roudiMemoryManagerCleaner{[]() {}, [this]() { this->m_roudiMemoryInterface->destroyMemory(); }};
     PortManager* m_portManager{nullptr};
     concurrent::smart_lock<ProcessManager> m_prcMgr;
->>>>>>> 438291f1
 
   private:
     std::thread m_processManagementThread;
