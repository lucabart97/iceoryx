// Copyright (c) 2019 by Robert Bosch GmbH. All rights reserved.
// Copyright (c) 2021 by Apex.AI Inc. All rights reserved.
//
// Licensed under the Apache License, Version 2.0 (the "License");
// you may not use this file except in compliance with the License.
// You may obtain a copy of the License at
//
//     http://www.apache.org/licenses/LICENSE-2.0
//
// Unless required by applicable law or agreed to in writing, software
// distributed under the License is distributed on an "AS IS" BASIS,
// WITHOUT WARRANTIES OR CONDITIONS OF ANY KIND, either express or implied.
// See the License for the specific language governing permissions and
// limitations under the License.
//
// SPDX-License-Identifier: Apache-2.0
#ifndef IOX_POSH_ROUDI_SERVICE_REGISTRY_HPP
#define IOX_POSH_ROUDI_SERVICE_REGISTRY_HPP

#include "iceoryx_hoofs/cxx/expected.hpp"
#include "iceoryx_hoofs/cxx/vector.hpp"
#include "iceoryx_posh/capro/service_description.hpp"

#include <cstdint>
#include <map>
#include <utility>

namespace iox
{
namespace roudi
{
static const capro::IdString_t Wildcard{"*"};
class ServiceRegistry
{
  public:
    enum class Error
    {
        INVALID_STATE,
        SERVICE_REGISTRY_FULL,
    };

<<<<<<< HEAD
    void add(const capro::IdString_t& service, const capro::IdString_t& instance) noexcept;
    void remove(const capro::IdString_t& service, const capro::IdString_t& instance) noexcept;
    void find(InstanceSet_t& instances,
              const capro::IdString_t& service,
              const capro::IdString_t& instance = Wildcard) const noexcept;
    const serviceMap_t& getServiceMap() const noexcept;
=======
    using ReferenceCounter_t = uint64_t;
    struct ServiceDescriptionEntry
    {
        capro::ServiceDescription serviceDescription{};
        ReferenceCounter_t referenceCounter = 0U;
    };

    /// @todo #415 should be connected with iox::MAX_NUMBER_OF_SERVICES
    static constexpr uint32_t MAX_SERVICE_DESCRIPTIONS = 100U;
    using ServiceDescriptionVector_t = cxx::vector<ServiceDescriptionEntry, MAX_SERVICE_DESCRIPTIONS>;

    /// @brief Adds given service description to registry
    /// @param[in] serviceDescription, service to be added
    /// @return ServiceRegistryError, error wrapped in cxx::expected
    cxx::expected<Error> add(const capro::ServiceDescription& serviceDescription) noexcept;

    /// @brief Removes given service description from registry
    /// @param[in] serviceDescription, service to be removed
    /// @return true, if service description was removed, false otherwise
    bool remove(const capro::ServiceDescription& serviceDescription) noexcept;

    /// @brief Removes given service description from registry
    /// @param[in] searchResult, reference to the vector which will be filled with the results
    /// @param[in] service, string or wildcard to search for
    /// @param[in] instance, string or wildcard to search for
    void find(ServiceDescriptionVector_t& searchResult,
              const capro::IdString_t& service = Wildcard,
              const capro::IdString_t& instance = Wildcard) const noexcept;

    /// @brief Returns all service descriptions as copy
    /// @return ServiceDescriptionVector_t, copy of complete service registry
    const ServiceDescriptionVector_t getServices() const noexcept;
>>>>>>> d1934649

  private:
    /// @todo #859 replace std::multimap with prefix tree
    ::std::multimap<capro::IdString_t, uint64_t> m_serviceMap;
    ::std::multimap<capro::IdString_t, uint64_t> m_instanceMap;
    ServiceDescriptionVector_t m_serviceDescriptionVector;
};
} // namespace roudi
} // namespace iox

#endif // IOX_POSH_ROUDI_SERVICE_REGISTRY_HPP<|MERGE_RESOLUTION|>--- conflicted
+++ resolved
@@ -39,14 +39,6 @@
         SERVICE_REGISTRY_FULL,
     };
 
-<<<<<<< HEAD
-    void add(const capro::IdString_t& service, const capro::IdString_t& instance) noexcept;
-    void remove(const capro::IdString_t& service, const capro::IdString_t& instance) noexcept;
-    void find(InstanceSet_t& instances,
-              const capro::IdString_t& service,
-              const capro::IdString_t& instance = Wildcard) const noexcept;
-    const serviceMap_t& getServiceMap() const noexcept;
-=======
     using ReferenceCounter_t = uint64_t;
     struct ServiceDescriptionEntry
     {
@@ -79,7 +71,6 @@
     /// @brief Returns all service descriptions as copy
     /// @return ServiceDescriptionVector_t, copy of complete service registry
     const ServiceDescriptionVector_t getServices() const noexcept;
->>>>>>> d1934649
 
   private:
     /// @todo #859 replace std::multimap with prefix tree
