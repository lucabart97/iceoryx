--- conflicted
+++ resolved
@@ -143,21 +143,6 @@
 
     void addNodeForProcess(const ProcessName_t& process, const NodeName_t& node) noexcept;
 
-<<<<<<< HEAD
-=======
-    /// @deprecated #25
-    void addReceiverForProcess(const ProcessName_t& name,
-                               const capro::ServiceDescription& service,
-                               const NodeName_t& node,
-                               const PortConfigInfo& portConfigInfo = PortConfigInfo()) noexcept;
-
-    /// @deprecated #25
-    void addSenderForProcess(const ProcessName_t& name,
-                             const capro::ServiceDescription& service,
-                             const NodeName_t& node,
-                             const PortConfigInfo& portConfigInfo = PortConfigInfo()) noexcept;
-
->>>>>>> 8d1bd34d
     void addSubscriberForProcess(const ProcessName_t& name,
                                  const capro::ServiceDescription& service,
                                  const uint64_t& historyRequest,
