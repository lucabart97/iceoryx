--- conflicted
+++ resolved
@@ -144,19 +144,11 @@
 
         iox::capro::ServiceDescription m_service_description{99, 1, 20};
 
-<<<<<<< HEAD
         auto& senderRuntime = iox::runtime::PoshRuntime::initRuntime("sender");
-        senderPort = iox::popo::SenderPort(senderRuntime.getMiddlewareSender(m_service_description));
+        publisherPort.emplace(senderRuntime.getMiddlewarePublisher(m_service_description));
 
         auto& receiverRuntime = iox::runtime::PoshRuntime::initRuntime("receiver");
-        receiverPort = iox::popo::ReceiverPort(receiverRuntime.getMiddlewareReceiver(m_service_description));
-=======
-        auto& senderRuntime = iox::runtime::PoshRuntime::initRuntime("/sender");
-        publisherPort.emplace(senderRuntime.getMiddlewarePublisher(m_service_description));
-
-        auto& receiverRuntime = iox::runtime::PoshRuntime::initRuntime("/receiver");
         subscriberPort.emplace(receiverRuntime.getMiddlewareSubscriber(m_service_description));
->>>>>>> 3c43d88f
     }
 
     void SetUpRouDiOnly(MemPoolInfoContainer& memPoolTestContainer,
