--- conflicted
+++ resolved
@@ -87,15 +87,6 @@
     EXPECT_FALSE(m_waiter.wasNotified());
 }
 
-<<<<<<< HEAD
-=======
-TEST_F(ConditionVariable_test, WasTriggerCallDoesNotChangeTheState)
-{
-    m_signaler.notify();
-    m_waiter.wasNotified();
-    EXPECT_TRUE(m_waiter.timedWait(10_ms));
-}
-
 TEST_F(ConditionVariable_test, NotifyOnceResultsInNoWaitSingleThreaded)
 {
     m_signaler.notify();
@@ -129,55 +120,6 @@
     waiter.join();
 }
 
-TEST_F(ConditionVariable_test, ResetResultsInBlockingWaitMultiThreaded)
-{
-    std::atomic<int> counter{0};
-    m_signaler.notify();
-    m_waiter.resetSemaphore();
-    std::thread waiter([&] {
-        EXPECT_THAT(counter, Eq(0));
-        IOX_DISCARD_RESULT(m_syncSemaphore.post());
-        m_waiter.wait();
-        EXPECT_THAT(counter, Eq(1));
-    });
-    IOX_DISCARD_RESULT(m_syncSemaphore.wait());
-    counter++;
-    m_signaler.notify();
-    waiter.join();
-}
-
-TEST_F(ConditionVariable_test, ResetWithoutNotifiyResultsInBlockingWaitMultiThreaded)
-{
-    std::atomic<int> counter{0};
-    m_waiter.resetSemaphore();
-    std::thread waiter([&] {
-        EXPECT_THAT(counter, Eq(0));
-        IOX_DISCARD_RESULT(m_syncSemaphore.post());
-        m_waiter.wait();
-        EXPECT_THAT(counter, Eq(1));
-    });
-    IOX_DISCARD_RESULT(m_syncSemaphore.wait());
-    counter++;
-    m_signaler.notify();
-    waiter.join();
-}
-
-TEST_F(ConditionVariable_test, NotifyWhileWaitingResultsNoTimeoutMultiThreaded)
-{
-    std::atomic<int> counter{0};
-    std::thread waiter([&] {
-        EXPECT_THAT(counter, Eq(0));
-        IOX_DISCARD_RESULT(m_syncSemaphore.post());
-        EXPECT_TRUE(m_waiter.timedWait(10_ms));
-        EXPECT_THAT(counter, Eq(1));
-    });
-    IOX_DISCARD_RESULT(m_syncSemaphore.wait());
-    counter++;
-    m_signaler.notify();
-    waiter.join();
-}
-
->>>>>>> fbd9bc68
 TEST_F(ConditionVariable_test, AllNotificationsAreFalseAfterConstruction)
 {
     ConditionVariableData sut;
@@ -419,13 +361,8 @@
     m_watchdog.watchAndActOnFailure([&] { listener.destroy(); });
 
     std::thread waiter([&] {
-<<<<<<< HEAD
-        threadSetupSemaphore.post();
+        IOX_DISCARD_RESULT(threadSetupSemaphore.post());
         activeNotifications = listener.wait();
-=======
-        IOX_DISCARD_RESULT(threadSetupSemaphore.post());
-        activeNotifications = listener.waitForNotifications();
->>>>>>> fbd9bc68
         hasWaited.store(true, std::memory_order_relaxed);
         ASSERT_THAT(activeNotifications.size(), Eq(1U));
         EXPECT_THAT(activeNotifications[0], Eq(EVENT_INDEX));
@@ -465,13 +402,8 @@
     watchdogSecondWait.watchAndActOnFailure([&] { listener.destroy(); });
 
     std::thread waiter([&] {
-<<<<<<< HEAD
-        threadSetupSemaphore.post();
+        IOX_DISCARD_RESULT(threadSetupSemaphore.post());
         activeNotifications = listener.wait();
-=======
-        IOX_DISCARD_RESULT(threadSetupSemaphore.post());
-        activeNotifications = listener.waitForNotifications();
->>>>>>> fbd9bc68
         hasWaited.store(true, std::memory_order_relaxed);
         ASSERT_THAT(activeNotifications.size(), Eq(1U));
         EXPECT_THAT(activeNotifications[0], Eq(FIRST_EVENT_INDEX));
