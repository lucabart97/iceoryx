--- conflicted
+++ resolved
@@ -1,9 +1,5 @@
-<<<<<<< HEAD
-// Copyright (c) 2019, 2021 by  Robert Bosch GmbH. All rights reserved.
-=======
-// Copyright (c) 2019 by Robert Bosch GmbH. All rights reserved.
+// Copyright (c) 2019, 2021 by Robert Bosch GmbH. All rights reserved.
 // Copyright (c) 2021 by Apex.AI Inc. All rights reserved.
->>>>>>> 0b6e1c7e
 //
 // Licensed under the Apache License, Version 2.0 (the "License");
 // you may not use this file except in compliance with the License.
@@ -34,33 +30,21 @@
     static constexpr uint32_t NUMBER_OF_CHUNKS{100U};
     static constexpr uint32_t CHUNK_SIZE{64U};
 
-<<<<<<< HEAD
-    static constexpr uint32_t LOFFLI_MEMORY_REQUIREMENT{
-        iox::mepoo::MemPool::freeList_t::requiredMemorySize(NUMBER_OF_CHUNKS) + 10000U};
+    using FreeListIndex_t = iox::mepoo::MemPool::freeList_t::Index_t;
+    static constexpr FreeListIndex_t LOFFLI_MEMORY_REQUIREMENT{
+        iox::mepoo::MemPool::freeList_t::requiredIndexMemorySize(NUMBER_OF_CHUNKS) + 10000U};
 
     MemPool_test()
         : allocator(m_rawMemory, NUMBER_OF_CHUNKS * CHUNK_SIZE + LOFFLI_MEMORY_REQUIREMENT)
-        , sut(CHUNK_SIZE, NUMBER_OF_CHUNKS, &allocator, &allocator)
-=======
-    using FreeListIndex_t = iox::mepoo::MemPool::freeList_t::Index_t;
-    static constexpr FreeListIndex_t LoFFLiMemoryRequirement{
-        iox::mepoo::MemPool::freeList_t::requiredIndexMemorySize(NumberOfChunks) + 10000};
-
-    MemPool_test()
-        : allocator(m_rawMemory, NumberOfChunks * ChunkSize + LoFFLiMemoryRequirement)
-        , sut(ChunkSize, NumberOfChunks, allocator, allocator)
->>>>>>> 0b6e1c7e
+        , sut(CHUNK_SIZE, NUMBER_OF_CHUNKS, allocator, allocator)
     {
     }
 
     void SetUp(){};
     void TearDown(){};
 
-<<<<<<< HEAD
-    alignas(32) uint8_t m_rawMemory[NUMBER_OF_CHUNKS * CHUNK_SIZE + LOFFLI_MEMORY_REQUIREMENT];
-=======
-    alignas(MemPool::CHUNK_MEMORY_ALIGNMENT) uint8_t m_rawMemory[NumberOfChunks * ChunkSize + LoFFLiMemoryRequirement];
->>>>>>> 0b6e1c7e
+    alignas(MemPool::CHUNK_MEMORY_ALIGNMENT) uint8_t
+        m_rawMemory[NUMBER_OF_CHUNKS * CHUNK_SIZE + LOFFLI_MEMORY_REQUIREMENT];
     iox::posix::Allocator allocator;
 
     MemPool sut;
@@ -71,7 +55,7 @@
     char memory[8192];
     iox::posix::Allocator allocator{memory, 8192U};
 
-    iox::mepoo::MemPool sut(CHUNK_SIZE, NUMBER_OF_CHUNKS, &allocator, &allocator);
+    iox::mepoo::MemPool sut(CHUNK_SIZE, NUMBER_OF_CHUNKS, allocator, allocator);
 
     EXPECT_THAT(sut.getChunkSize(), Eq(CHUNK_SIZE));
     EXPECT_THAT(sut.getChunkCount(), Eq(NUMBER_OF_CHUNKS));
@@ -91,23 +75,19 @@
             EXPECT_THAT(errorLevel, Eq(iox::ErrorLevel::FATAL));
         });
 
-    iox::mepoo::MemPool sut(NOT_ALLIGNED_CHUNKED_SIZE, NUMBER_OF_CHUNKS, &allocator, &allocator);
+    iox::mepoo::MemPool sut(NOT_ALLIGNED_CHUNKED_SIZE, NUMBER_OF_CHUNKS, allocator, allocator);
 
     ASSERT_TRUE(detectedError.has_value());
-    EXPECT_THAT(
-        detectedError.value(),
-        Eq(iox::Error::
-               kMEPOO__MEMPOOL_CHUNKSIZE_MUST_BE_LARGER_THAN_SHARED_MEMORY_ALIGNMENT_AND_MULTIPLE_OF_ALIGNMENT));
+    EXPECT_THAT(detectedError.value(),
+                Eq(iox::Error::kMEPOO__MEMPOOL_CHUNKSIZE_MUST_BE_MULTIPLE_OF_CHUNK_MEMORY_ALIGNMENT));
 }
 
 TEST_F(MemPool_test, MempoolCtorWhenChunkSizeIsSmallerThanChunkMemoryAlignmentGetsTerminated)
 {
-    constexpr uint32_t CHUNK_SIZE_SMALLER_THAN_MEMORY_ALIGNMENT = iox::mepoo::MemPool::MEMORY_ALIGNMENT - 1U;
+    constexpr uint32_t CHUNK_SIZE_SMALLER_THAN_MEMORY_ALIGNMENT = iox::mepoo::MemPool::CHUNK_MEMORY_ALIGNMENT - 1U;
 
     EXPECT_DEATH(
-        {
-            iox::mepoo::MemPool sut(CHUNK_SIZE_SMALLER_THAN_MEMORY_ALIGNMENT, NUMBER_OF_CHUNKS, &allocator, &allocator);
-        },
+        { iox::mepoo::MemPool sut(CHUNK_SIZE_SMALLER_THAN_MEMORY_ALIGNMENT, NUMBER_OF_CHUNKS, allocator, allocator); },
         ".*");
 }
 
@@ -213,17 +193,4 @@
         chunks.push_back(reinterpret_cast<uint8_t*>(sut.getChunk()));
         EXPECT_THAT(sut.getMinFree(), Eq(NUMBER_OF_CHUNKS - (i + 1U)));
     }
-<<<<<<< HEAD
-=======
-}
-
-TEST_F(MemPool_test, dieWhenMempoolChunkSizeIsSmallerThan32Bytes)
-{
-    EXPECT_DEATH({ iox::mepoo::MemPool sut(12, 10, allocator, allocator); }, ".*");
-}
-
-TEST_F(MemPool_test, dieWhenMempoolChunkSizeIsNotPowerOf32)
-{
-    EXPECT_DEATH({ iox::mepoo::MemPool sut(333, 10, allocator, allocator); }, ".*");
->>>>>>> 0b6e1c7e
 }