--- conflicted
+++ resolved
@@ -61,12 +61,8 @@
     static constexpr size_t MEMORY_SIZE = 4U * MEGABYTE;
     std::unique_ptr<char[]> memory{new char[MEMORY_SIZE]};
     iox::posix::Allocator allocator{memory.get(), MEMORY_SIZE};
-<<<<<<< HEAD
-    MemPool mempool{sizeof(ChunkHeader) + PAYLOAD_SIZE, 2U * iox::MAX_SUBSCRIBER_QUEUE_CAPACITY, allocator, allocator};
-=======
     MemPool mempool{
         sizeof(ChunkHeader) + USER_PAYLOAD_SIZE, 2U * iox::MAX_SUBSCRIBER_QUEUE_CAPACITY, allocator, allocator};
->>>>>>> 8a832cff
     MemPool chunkMgmtPool{128U, 2U * iox::MAX_SUBSCRIBER_QUEUE_CAPACITY, allocator, allocator};
 
     static constexpr uint32_t RESIZED_CAPACITY{5U};
