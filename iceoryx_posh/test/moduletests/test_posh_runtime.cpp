--- conflicted
+++ resolved
@@ -312,33 +312,18 @@
 
 TEST_F(PoshRuntime_test, GetServiceRegistryChangeCounter_OfferStopOfferService)
 {
-<<<<<<< HEAD
-    auto initialValue = m_runtime->getServiceRegistryChangeCounter();
-    auto cout = initialValue->load();
+    auto serviceCounter = m_runtime->getServiceRegistryChangeCounter();
+    auto initialCout = serviceCounter->load();
 
     m_runtime->offerService({"service1", "instance1"});
     this->InterOpWait();
-    auto counter = m_runtime->getServiceRegistryChangeCounter();
-
-    EXPECT_EQ(cout + 1, *counter);
-=======
-    auto serviceCounter = m_runtime->getServiceRegistryChangeCounter();
-    auto initialCout = serviceCounter->load();
-
-    m_runtime->offerService({"service1", "instance1"});
-    this->InterOpWait();
 
     EXPECT_EQ(initialCout + 1, serviceCounter->load());
->>>>>>> e90fc68b
 
     m_runtime->stopOfferService({"service1", "instance1"});
     this->InterOpWait();
 
-<<<<<<< HEAD
-    EXPECT_EQ(cout + 2, *counter);
-=======
     EXPECT_EQ(initialCout + 2, serviceCounter->load());
->>>>>>> e90fc68b
 }
 
 
