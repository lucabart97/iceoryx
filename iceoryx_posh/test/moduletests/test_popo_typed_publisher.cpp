--- conflicted
+++ resolved
@@ -68,7 +68,6 @@
     iox::cxx::alignedFree(chunk);
 }
 
-<<<<<<< HEAD
 TEST_F(TypedPublisherTest, GetsUIDViaBasePublisher)
 {
     // ===== Setup ===== //
@@ -100,8 +99,6 @@
     iox::cxx::alignedFree(chunk);
 }
 
-=======
->>>>>>> 98d8b5f1
 TEST_F(TypedPublisherTest, CanLoanSamplesAndPublishTheResultOfALambdaWithAdditionalArguments)
 {
     // ===== Setup ===== //
