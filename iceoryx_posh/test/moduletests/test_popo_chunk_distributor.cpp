// Copyright (c) 2020 by Robert Bosch GmbH. All rights reserved.
//
// Licensed under the Apache License, Version 2.0 (the "License");
// you may not use this file except in compliance with the License.
// You may obtain a copy of the License at
//
//     http://www.apache.org/licenses/LICENSE-2.0
//
// Unless required by applicable law or agreed to in writing, software
// distributed under the License is distributed on an "AS IS" BASIS,
// WITHOUT WARRANTIES OR CONDITIONS OF ANY KIND, either express or implied.
// See the License for the specific language governing permissions and
// limitations under the License.

#include "iceoryx_posh/internal/mepoo/shared_chunk.hpp"
#include "iceoryx_posh/internal/popo/building_blocks/chunk_distributor.hpp"
#include "iceoryx_posh/internal/popo/building_blocks/chunk_distributor_data.hpp"
#include "iceoryx_posh/internal/popo/building_blocks/chunk_queue_data.hpp"
#include "iceoryx_posh/internal/popo/building_blocks/chunk_queue_popper.hpp"
#include "iceoryx_posh/internal/popo/building_blocks/chunk_queue_pusher.hpp"
#include "iceoryx_posh/mepoo/chunk_header.hpp"
#include "iceoryx_utils/cxx/variant_queue.hpp"
#include "test.hpp"

#include <memory>

using namespace ::testing;
using ::testing::Return;
using namespace iox::popo;
using namespace iox::cxx;
using namespace iox::mepoo;

using ChunkDistributorTestSubjects = Types<ThreadSafePolicy, SingleThreadedPolicy>;
TYPED_TEST_CASE(ChunkDistributor_test, ChunkDistributorTestSubjects);

template <typename PolicyType>
class ChunkDistributor_test : public Test
{
  public:
    SharedChunk allocateChunk(uint32_t value)
    {
        ChunkManagement* chunkMgmt = static_cast<ChunkManagement*>(chunkMgmtPool.getChunk());
        auto chunk = mempool.getChunk();
        ChunkHeader* chunkHeader = new (chunk) ChunkHeader();
        new (chunkMgmt) ChunkManagement{chunkHeader, &mempool, &chunkMgmtPool};
        *static_cast<uint32_t*>(chunkHeader->payload()) = value;
        return SharedChunk(chunkMgmt);
    }
    uint32_t getSharedChunkValue(const SharedChunk& chunk)
    {
        return *static_cast<uint32_t*>(chunk.getPayload());
    }

    static constexpr size_t MEGABYTE = 1 << 20;
    static constexpr size_t MEMORY_SIZE = 1 * MEGABYTE;
    const uint64_t HISTORY_SIZE = 16;
    static constexpr uint32_t MAX_NUMBER_QUEUES = 128;
    char memory[MEMORY_SIZE];
    iox::posix::Allocator allocator{memory, MEMORY_SIZE};
    MemPool mempool{128, 20, &allocator, &allocator};
    MemPool chunkMgmtPool{128, 20, &allocator, &allocator};
    using ChunkDistributorData_t = ChunkDistributorData<MAX_NUMBER_QUEUES, PolicyType, ChunkQueuePusher>;
    using ChunkDistributor_t = ChunkDistributor<ChunkDistributorData_t>;

    void SetUp(){};
    void TearDown(){};

    std::shared_ptr<ChunkQueueData> getChunkQueueData()
    {
        return std::make_shared<ChunkQueueData>(VariantQueueTypes::SoFi_SingleProducerSingleConsumer);
    }

    std::shared_ptr<ChunkDistributorData_t> getChunkDistributorData()
    {
        return std::make_shared<ChunkDistributorData_t>(HISTORY_SIZE);
    }
};

TYPED_TEST(ChunkDistributor_test, AddingNullptrQueueDoesNotWork)
{
    auto sutData = this->getChunkDistributorData();
    typename TestFixture::ChunkDistributor_t sut(sutData.get());

    EXPECT_DEATH(sut.addQueue(nullptr), ".*");
}

TYPED_TEST(ChunkDistributor_test, NewChunkDistributorHasNoQueues)
{
    auto sutData = this->getChunkDistributorData();
    typename TestFixture::ChunkDistributor_t sut(sutData.get());

    EXPECT_THAT(sut.hasStoredQueues(), Eq(false));
}

TYPED_TEST(ChunkDistributor_test, AfterAddingQueueChunkDistributorHasQueues)
{
    auto sutData = this->getChunkDistributorData();
    typename TestFixture::ChunkDistributor_t sut(sutData.get());

    auto queueData = this->getChunkQueueData();
    auto ret = sut.addQueue(queueData.get());
    EXPECT_FALSE(ret.has_error());
    EXPECT_THAT(sut.hasStoredQueues(), Eq(true));
}

TYPED_TEST(ChunkDistributor_test, QueueOverflow)
{
    std::vector<std::shared_ptr<ChunkQueueData>> queueVecor;
    auto sutData = this->getChunkDistributorData();
    typename TestFixture::ChunkDistributor_t sut(sutData.get());

<<<<<<< HEAD
=======
    auto errorHandlerCalled{false};
    auto errorHandlerGuard = iox::ErrorHandler::SetTemporaryErrorHandler([&errorHandlerCalled](
        const iox::Error, const std::function<void()>, const iox::ErrorLevel) { errorHandlerCalled = true; });

>>>>>>> e0625838
    for (uint32_t i = 0; i < this->MAX_NUMBER_QUEUES; ++i)
    {
        auto queueData = this->getChunkQueueData();
        sut.addQueue(queueData.get());
        queueVecor.push_back(queueData);
    }

    EXPECT_FALSE(errorHandlerCalled);

    auto queueData = this->getChunkQueueData();
<<<<<<< HEAD
    auto ret = sut.addQueue(queueData.get());
    EXPECT_TRUE(ret.has_error());
    EXPECT_THAT(ret.get_error(), Eq(iox::popo::ChunkDistributorError::QUEUE_CONTAINER_OVERFLOW));
=======
    sut.addQueue(queueData.get());
>>>>>>> e0625838
    EXPECT_TRUE(errorHandlerCalled);
}

TYPED_TEST(ChunkDistributor_test, RemovingExistingQueueWorks)
{
    auto sutData = this->getChunkDistributorData();
    typename TestFixture::ChunkDistributor_t sut(sutData.get());

    auto queueData = this->getChunkQueueData();
    sut.addQueue(queueData.get());
    auto ret = sut.removeQueue(queueData.get());
    EXPECT_FALSE(ret.has_error());
    EXPECT_THAT(sut.hasStoredQueues(), Eq(false));
}

TYPED_TEST(ChunkDistributor_test, RemovingNonExistingQueueChangesNothing)
{
    auto sutData = this->getChunkDistributorData();
    typename TestFixture::ChunkDistributor_t sut(sutData.get());

    auto queueData = this->getChunkQueueData();
    sut.addQueue(queueData.get());

    auto queueData2 = this->getChunkQueueData();
    auto ret = sut.removeQueue(queueData2.get());
    EXPECT_TRUE(ret.has_error());
    EXPECT_THAT(ret.get_error(), Eq(iox::popo::ChunkDistributorError::QUEUE_NOT_IN_CONTAINER));
    EXPECT_THAT(sut.hasStoredQueues(), Eq(true));
}

TYPED_TEST(ChunkDistributor_test, RemoveAllQueuesWhenContainingOne)
{
    auto sutData = this->getChunkDistributorData();
    typename TestFixture::ChunkDistributor_t sut(sutData.get());

    auto queueData = this->getChunkQueueData();
    sut.addQueue(queueData.get());
    sut.removeAllQueues();

    EXPECT_THAT(sut.hasStoredQueues(), Eq(false));
}

TYPED_TEST(ChunkDistributor_test, RemoveAllQueuesWhenContainingMultipleQueues)
{
    auto sutData = this->getChunkDistributorData();
    typename TestFixture::ChunkDistributor_t sut(sutData.get());

    auto queueData = this->getChunkQueueData();
    sut.addQueue(queueData.get());
    auto queueData2 = this->getChunkQueueData();
    sut.addQueue(queueData2.get());
    sut.removeAllQueues();

    EXPECT_THAT(sut.hasStoredQueues(), Eq(false));
}

TYPED_TEST(ChunkDistributor_test, DeliverToAllStoredQueuesWithOneQueue)
{
    auto sutData = this->getChunkDistributorData();
    typename TestFixture::ChunkDistributor_t sut(sutData.get());

    auto queueData = this->getChunkQueueData();
    sut.addQueue(queueData.get());

    auto chunk = this->allocateChunk(4451);
    sut.deliverToAllStoredQueues(chunk);

    ChunkQueuePopper queue(queueData.get());
    auto maybeSharedChunk = queue.pop();

    ASSERT_THAT(maybeSharedChunk.has_value(), Eq(true));
<<<<<<< HEAD
    EXPECT_THAT(this->getSharedChunkValue(*maybeSharedChunk), Eq(4451));
=======
    EXPECT_THAT(this->getSharedChunkValue(*maybeSharedChunk), Eq(4451u));
>>>>>>> e0625838
}

TYPED_TEST(ChunkDistributor_test, DeliverToAllStoredQueuesWithOneQueueDeliversOneChunk)
{
    auto sutData = this->getChunkDistributorData();
    typename TestFixture::ChunkDistributor_t sut(sutData.get());

    auto queueData = this->getChunkQueueData();
    sut.addQueue(queueData.get());

    auto chunk = this->allocateChunk(4451);
    sut.deliverToAllStoredQueues(chunk);

    ChunkQueuePopper queue(queueData.get());
<<<<<<< HEAD
    EXPECT_THAT(queue.size(), Eq(1));
    EXPECT_THAT(sut.getHistorySize(), Eq(1));
=======
    EXPECT_THAT(queue.size(), Eq(1u));
    EXPECT_THAT(sut.getHistorySize(), Eq(1u));
>>>>>>> e0625838
}

TYPED_TEST(ChunkDistributor_test, DeliverToAllStoredQueuesWithDuplicatedQueueDeliversOneChunk)
{
    auto sutData = this->getChunkDistributorData();
    typename TestFixture::ChunkDistributor_t sut(sutData.get());

    auto queueData = this->getChunkQueueData();
    sut.addQueue(queueData.get());
    sut.addQueue(queueData.get());
    sut.addQueue(queueData.get());

    auto chunk = this->allocateChunk(4451);
    sut.deliverToAllStoredQueues(chunk);

    ChunkQueuePopper queue(queueData.get());
<<<<<<< HEAD
    EXPECT_THAT(queue.size(), Eq(1));
    EXPECT_THAT(sut.getHistorySize(), Eq(1));
=======
    EXPECT_THAT(queue.size(), Eq(1u));
    EXPECT_THAT(sut.getHistorySize(), Eq(1u));
>>>>>>> e0625838
}


TYPED_TEST(ChunkDistributor_test, DeliverToAllStoredQueuesWithOneQueueMultipleChunks)
{
    auto sutData = this->getChunkDistributorData();
    typename TestFixture::ChunkDistributor_t sut(sutData.get());

    auto queueData = this->getChunkQueueData();
    sut.addQueue(queueData.get());

    auto limit = 10;
    for (auto i = 0; i < limit; ++i)
        sut.deliverToAllStoredQueues(this->allocateChunk(i * 123));

    ChunkQueuePopper queue(queueData.get());
    for (auto i = 0; i < limit; ++i)
    {
        auto maybeSharedChunk = queue.pop();

        ASSERT_THAT(maybeSharedChunk.has_value(), Eq(true));
<<<<<<< HEAD
        EXPECT_THAT(this->getSharedChunkValue(*maybeSharedChunk), Eq(i * 123));
=======
        EXPECT_THAT(this->getSharedChunkValue(*maybeSharedChunk), Eq(i * 123u));
>>>>>>> e0625838
    }
}

TYPED_TEST(ChunkDistributor_test, DeliverToAllStoredQueuesWithOneQueueDeliverMultipleChunks)
{
    auto sutData = this->getChunkDistributorData();
    typename TestFixture::ChunkDistributor_t sut(sutData.get());

    auto queueData = this->getChunkQueueData();
    sut.addQueue(queueData.get());

    auto limit = 10u;
    for (auto i = 0u; i < limit; ++i)
        sut.deliverToAllStoredQueues(this->allocateChunk(i * 123));

    ChunkQueuePopper queue(queueData.get());
    EXPECT_THAT(queue.size(), Eq(limit));
    EXPECT_THAT(sut.getHistorySize(), Eq(limit));
}

TYPED_TEST(ChunkDistributor_test, DeliverToAllStoredQueuesWithMultipleQueues)
{
    auto sutData = this->getChunkDistributorData();
    typename TestFixture::ChunkDistributor_t sut(sutData.get());

    auto limit = 10;
    std::vector<std::shared_ptr<ChunkQueueData>> queueData;
    for (auto i = 0; i < limit; ++i)
    {
        queueData.emplace_back(this->getChunkQueueData());
        sut.addQueue(queueData.back().get());
    }

    auto chunk = this->allocateChunk(24451);
    sut.deliverToAllStoredQueues(chunk);

    for (auto i = 0; i < limit; ++i)
    {
        ChunkQueuePopper queue(queueData[i].get());
        auto maybeSharedChunk = queue.pop();
        ASSERT_THAT(maybeSharedChunk.has_value(), Eq(true));
<<<<<<< HEAD
        EXPECT_THAT(this->getSharedChunkValue(*maybeSharedChunk), Eq(24451));
=======
        EXPECT_THAT(this->getSharedChunkValue(*maybeSharedChunk), Eq(24451u));
>>>>>>> e0625838
    }
    EXPECT_THAT(sut.getHistorySize(), Eq(1u));
}

TYPED_TEST(ChunkDistributor_test, DeliverToAllStoredQueuesWithMultipleQueuesMultipleChunks)
{
    auto sutData = this->getChunkDistributorData();
    typename TestFixture::ChunkDistributor_t sut(sutData.get());

    auto limit = 10u;
    std::vector<std::shared_ptr<ChunkQueueData>> queueData;
    for (auto i = 0u; i < limit; ++i)
    {
        queueData.emplace_back(this->getChunkQueueData());
        sut.addQueue(queueData.back().get());
    }

    for (auto i = 0u; i < limit; ++i)
        sut.deliverToAllStoredQueues(this->allocateChunk(i * 34));

    for (auto i = 0u; i < limit; ++i)
    {
        for (auto k = 0u; k < limit; ++k)
        {
            ChunkQueuePopper queue(queueData[i].get());
            auto maybeSharedChunk = queue.pop();
            ASSERT_THAT(maybeSharedChunk.has_value(), Eq(true));
<<<<<<< HEAD
            EXPECT_THAT(this->getSharedChunkValue(*maybeSharedChunk), Eq(k * 34));
=======
            EXPECT_THAT(this->getSharedChunkValue(*maybeSharedChunk), Eq(k * 34u));
>>>>>>> e0625838
        }
    }
    EXPECT_THAT(sut.getHistorySize(), Eq(limit));
}

TYPED_TEST(ChunkDistributor_test, AddToHistoryWithoutQueues)
{
    auto sutData = this->getChunkDistributorData();
    typename TestFixture::ChunkDistributor_t sut(sutData.get());
    auto limit = 8u;
    for (auto i = 0u; i < limit; ++i)
        sut.deliverToAllStoredQueues(this->allocateChunk(34));

    EXPECT_THAT(sut.getHistorySize(), Eq(limit));
}

TYPED_TEST(ChunkDistributor_test, HistoryEmptyWhenCreated)
{
    auto sutData = this->getChunkDistributorData();
    typename TestFixture::ChunkDistributor_t sut(sutData.get());
    EXPECT_THAT(sut.getHistorySize(), Eq(0u));
}

TYPED_TEST(ChunkDistributor_test, HistoryEmptyAfterClear)
{
    auto sutData = this->getChunkDistributorData();
    typename TestFixture::ChunkDistributor_t sut(sutData.get());
    auto limit = 8;
    for (auto i = 0; i < limit; ++i)
        sut.deliverToAllStoredQueues(this->allocateChunk(34));
    sut.clearHistory();

    EXPECT_THAT(sut.getHistorySize(), Eq(0u));
}

TYPED_TEST(ChunkDistributor_test, addToHistoryWithoutDelivery)
{
    auto sutData = this->getChunkDistributorData();
    typename TestFixture::ChunkDistributor_t sut(sutData.get());
    auto limit = 7u;
    for (auto i = 0u; i < limit; ++i)
        sut.addToHistoryWithoutDelivery(this->allocateChunk(34));

    EXPECT_THAT(sut.getHistorySize(), Eq(limit));
}

TYPED_TEST(ChunkDistributor_test, DeliverToQueueDirectlyWhenNotAdded)
{
    auto sutData = this->getChunkDistributorData();
    typename TestFixture::ChunkDistributor_t sut(sutData.get());

    auto queueData = this->getChunkQueueData();

    auto chunk = this->allocateChunk(4451);
    sut.deliverToQueue(queueData.get(), chunk);

    ChunkQueuePopper queue(queueData.get());
    auto maybeSharedChunk = queue.pop();

    ASSERT_THAT(maybeSharedChunk.has_value(), Eq(true));
<<<<<<< HEAD
    EXPECT_THAT(this->getSharedChunkValue(*maybeSharedChunk), Eq(4451));
=======
    EXPECT_THAT(this->getSharedChunkValue(*maybeSharedChunk), Eq(4451u));
>>>>>>> e0625838
}

TYPED_TEST(ChunkDistributor_test, DeliverToQueueDirectlyWhenAdded)
{
    auto sutData = this->getChunkDistributorData();
    typename TestFixture::ChunkDistributor_t sut(sutData.get());

    auto queueData = this->getChunkQueueData();
    sut.addQueue(queueData.get());

    auto chunk = this->allocateChunk(451);
    sut.deliverToQueue(queueData.get(), chunk);

    ChunkQueuePopper queue(queueData.get());
    auto maybeSharedChunk = queue.pop();

    ASSERT_THAT(maybeSharedChunk.has_value(), Eq(true));
<<<<<<< HEAD
    EXPECT_THAT(this->getSharedChunkValue(*maybeSharedChunk), Eq(451));
=======
    EXPECT_THAT(this->getSharedChunkValue(*maybeSharedChunk), Eq(451u));
>>>>>>> e0625838
}

TYPED_TEST(ChunkDistributor_test, DeliverToQueueDirectlyWhenNotAddedDoesNotChangeHistory)
{
    auto sutData = this->getChunkDistributorData();
    typename TestFixture::ChunkDistributor_t sut(sutData.get());

    auto queueData = this->getChunkQueueData();

    auto chunk = this->allocateChunk(4451);
    sut.deliverToQueue(queueData.get(), chunk);

    EXPECT_THAT(sut.getHistorySize(), Eq(0u));
}

TYPED_TEST(ChunkDistributor_test, DeliverToQueueDirectlyWhenAddedDoesNotChangeHistory)
{
    auto sutData = this->getChunkDistributorData();
    typename TestFixture::ChunkDistributor_t sut(sutData.get());

    auto queueData = this->getChunkQueueData();
    sut.addQueue(queueData.get());

    auto chunk = this->allocateChunk(4451);
    sut.deliverToQueue(queueData.get(), chunk);

    EXPECT_THAT(sut.getHistorySize(), Eq(0u));
}

TYPED_TEST(ChunkDistributor_test, DeliverHistoryOnAddWithLessThanAvailable)
{
    auto sutData = this->getChunkDistributorData();
    typename TestFixture::ChunkDistributor_t sut(sutData.get());

    sut.deliverToAllStoredQueues(this->allocateChunk(1));
    sut.deliverToAllStoredQueues(this->allocateChunk(2));
    sut.deliverToAllStoredQueues(this->allocateChunk(3));

    EXPECT_THAT(sut.getHistorySize(), Eq(3u));

    // add a queue with a requested history of one must deliver the latest sample
    auto queueData = this->getChunkQueueData();
    ChunkQueuePopper queue(queueData.get());
    sut.addQueue(queueData.get(), 1);

<<<<<<< HEAD
    EXPECT_THAT(queue.size(), Eq(1));
    auto maybeSharedChunk = queue.pop();

    ASSERT_THAT(maybeSharedChunk.has_value(), Eq(true));
    EXPECT_THAT(this->getSharedChunkValue(*maybeSharedChunk), Eq(3));
=======
    EXPECT_THAT(queue.size(), Eq(1u));
    auto maybeSharedChunk = queue.pop();

    ASSERT_THAT(maybeSharedChunk.has_value(), Eq(true));
    EXPECT_THAT(this->getSharedChunkValue(*maybeSharedChunk), Eq(3u));
>>>>>>> e0625838
}

TYPED_TEST(ChunkDistributor_test, DeliverHistoryOnAddWithExactAvailable)
{
    auto sutData = this->getChunkDistributorData();
    typename TestFixture::ChunkDistributor_t sut(sutData.get());

    sut.deliverToAllStoredQueues(this->allocateChunk(1));
    sut.deliverToAllStoredQueues(this->allocateChunk(2));
    sut.deliverToAllStoredQueues(this->allocateChunk(3));

    EXPECT_THAT(sut.getHistorySize(), Eq(3u));

    // add a queue with a requested history of 3 must deliver all three in the order oldest to newest
    auto queueData = this->getChunkQueueData();
    ChunkQueuePopper queue(queueData.get());
    sut.addQueue(queueData.get(), 3);

<<<<<<< HEAD
    EXPECT_THAT(queue.size(), Eq(3));
    auto maybeSharedChunk = queue.pop();
    ASSERT_THAT(maybeSharedChunk.has_value(), Eq(true));
    EXPECT_THAT(this->getSharedChunkValue(*maybeSharedChunk), Eq(1));
    maybeSharedChunk = queue.pop();
    ASSERT_THAT(maybeSharedChunk.has_value(), Eq(true));
    EXPECT_THAT(this->getSharedChunkValue(*maybeSharedChunk), Eq(2));
    maybeSharedChunk = queue.pop();
    ASSERT_THAT(maybeSharedChunk.has_value(), Eq(true));
    EXPECT_THAT(this->getSharedChunkValue(*maybeSharedChunk), Eq(3));
=======
    EXPECT_THAT(queue.size(), Eq(3u));
    auto maybeSharedChunk = queue.pop();
    ASSERT_THAT(maybeSharedChunk.has_value(), Eq(true));
    EXPECT_THAT(this->getSharedChunkValue(*maybeSharedChunk), Eq(1u));
    maybeSharedChunk = queue.pop();
    ASSERT_THAT(maybeSharedChunk.has_value(), Eq(true));
    EXPECT_THAT(this->getSharedChunkValue(*maybeSharedChunk), Eq(2u));
    maybeSharedChunk = queue.pop();
    ASSERT_THAT(maybeSharedChunk.has_value(), Eq(true));
    EXPECT_THAT(this->getSharedChunkValue(*maybeSharedChunk), Eq(3u));
>>>>>>> e0625838
}

TYPED_TEST(ChunkDistributor_test, DeliverHistoryOnAddWithMoreThanAvailable)
{
    auto sutData = this->getChunkDistributorData();
    typename TestFixture::ChunkDistributor_t sut(sutData.get());

    sut.deliverToAllStoredQueues(this->allocateChunk(1));
    sut.deliverToAllStoredQueues(this->allocateChunk(2));
    sut.deliverToAllStoredQueues(this->allocateChunk(3));

    EXPECT_THAT(sut.getHistorySize(), Eq(3u));

    // add a queue with a requested history of 5 must deliver only the three available in the order oldest to newest
    auto queueData = this->getChunkQueueData();
    ChunkQueuePopper queue(queueData.get());
    sut.addQueue(queueData.get(), 5);

<<<<<<< HEAD
    EXPECT_THAT(queue.size(), Eq(3));
    auto maybeSharedChunk = queue.pop();
    ASSERT_THAT(maybeSharedChunk.has_value(), Eq(true));
    EXPECT_THAT(this->getSharedChunkValue(*maybeSharedChunk), Eq(1));
    maybeSharedChunk = queue.pop();
    ASSERT_THAT(maybeSharedChunk.has_value(), Eq(true));
    EXPECT_THAT(this->getSharedChunkValue(*maybeSharedChunk), Eq(2));
    maybeSharedChunk = queue.pop();
    ASSERT_THAT(maybeSharedChunk.has_value(), Eq(true));
    EXPECT_THAT(this->getSharedChunkValue(*maybeSharedChunk), Eq(3));
=======
    EXPECT_THAT(queue.size(), Eq(3u));
    auto maybeSharedChunk = queue.pop();
    ASSERT_THAT(maybeSharedChunk.has_value(), Eq(true));
    EXPECT_THAT(this->getSharedChunkValue(*maybeSharedChunk), Eq(1u));
    maybeSharedChunk = queue.pop();
    ASSERT_THAT(maybeSharedChunk.has_value(), Eq(true));
    EXPECT_THAT(this->getSharedChunkValue(*maybeSharedChunk), Eq(2u));
    maybeSharedChunk = queue.pop();
    ASSERT_THAT(maybeSharedChunk.has_value(), Eq(true));
    EXPECT_THAT(this->getSharedChunkValue(*maybeSharedChunk), Eq(3u));
>>>>>>> e0625838
}<|MERGE_RESOLUTION|>--- conflicted
+++ resolved
@@ -109,13 +109,10 @@
     auto sutData = this->getChunkDistributorData();
     typename TestFixture::ChunkDistributor_t sut(sutData.get());
 
-<<<<<<< HEAD
-=======
     auto errorHandlerCalled{false};
     auto errorHandlerGuard = iox::ErrorHandler::SetTemporaryErrorHandler([&errorHandlerCalled](
         const iox::Error, const std::function<void()>, const iox::ErrorLevel) { errorHandlerCalled = true; });
 
->>>>>>> e0625838
     for (uint32_t i = 0; i < this->MAX_NUMBER_QUEUES; ++i)
     {
         auto queueData = this->getChunkQueueData();
@@ -126,13 +123,9 @@
     EXPECT_FALSE(errorHandlerCalled);
 
     auto queueData = this->getChunkQueueData();
-<<<<<<< HEAD
     auto ret = sut.addQueue(queueData.get());
     EXPECT_TRUE(ret.has_error());
     EXPECT_THAT(ret.get_error(), Eq(iox::popo::ChunkDistributorError::QUEUE_CONTAINER_OVERFLOW));
-=======
-    sut.addQueue(queueData.get());
->>>>>>> e0625838
     EXPECT_TRUE(errorHandlerCalled);
 }
 
@@ -204,11 +197,7 @@
     auto maybeSharedChunk = queue.pop();
 
     ASSERT_THAT(maybeSharedChunk.has_value(), Eq(true));
-<<<<<<< HEAD
-    EXPECT_THAT(this->getSharedChunkValue(*maybeSharedChunk), Eq(4451));
-=======
     EXPECT_THAT(this->getSharedChunkValue(*maybeSharedChunk), Eq(4451u));
->>>>>>> e0625838
 }
 
 TYPED_TEST(ChunkDistributor_test, DeliverToAllStoredQueuesWithOneQueueDeliversOneChunk)
@@ -223,13 +212,8 @@
     sut.deliverToAllStoredQueues(chunk);
 
     ChunkQueuePopper queue(queueData.get());
-<<<<<<< HEAD
-    EXPECT_THAT(queue.size(), Eq(1));
-    EXPECT_THAT(sut.getHistorySize(), Eq(1));
-=======
     EXPECT_THAT(queue.size(), Eq(1u));
     EXPECT_THAT(sut.getHistorySize(), Eq(1u));
->>>>>>> e0625838
 }
 
 TYPED_TEST(ChunkDistributor_test, DeliverToAllStoredQueuesWithDuplicatedQueueDeliversOneChunk)
@@ -246,13 +230,8 @@
     sut.deliverToAllStoredQueues(chunk);
 
     ChunkQueuePopper queue(queueData.get());
-<<<<<<< HEAD
-    EXPECT_THAT(queue.size(), Eq(1));
-    EXPECT_THAT(sut.getHistorySize(), Eq(1));
-=======
     EXPECT_THAT(queue.size(), Eq(1u));
     EXPECT_THAT(sut.getHistorySize(), Eq(1u));
->>>>>>> e0625838
 }
 
 
@@ -274,11 +253,7 @@
         auto maybeSharedChunk = queue.pop();
 
         ASSERT_THAT(maybeSharedChunk.has_value(), Eq(true));
-<<<<<<< HEAD
-        EXPECT_THAT(this->getSharedChunkValue(*maybeSharedChunk), Eq(i * 123));
-=======
         EXPECT_THAT(this->getSharedChunkValue(*maybeSharedChunk), Eq(i * 123u));
->>>>>>> e0625838
     }
 }
 
@@ -320,11 +295,7 @@
         ChunkQueuePopper queue(queueData[i].get());
         auto maybeSharedChunk = queue.pop();
         ASSERT_THAT(maybeSharedChunk.has_value(), Eq(true));
-<<<<<<< HEAD
-        EXPECT_THAT(this->getSharedChunkValue(*maybeSharedChunk), Eq(24451));
-=======
         EXPECT_THAT(this->getSharedChunkValue(*maybeSharedChunk), Eq(24451u));
->>>>>>> e0625838
     }
     EXPECT_THAT(sut.getHistorySize(), Eq(1u));
 }
@@ -352,11 +323,7 @@
             ChunkQueuePopper queue(queueData[i].get());
             auto maybeSharedChunk = queue.pop();
             ASSERT_THAT(maybeSharedChunk.has_value(), Eq(true));
-<<<<<<< HEAD
-            EXPECT_THAT(this->getSharedChunkValue(*maybeSharedChunk), Eq(k * 34));
-=======
             EXPECT_THAT(this->getSharedChunkValue(*maybeSharedChunk), Eq(k * 34u));
->>>>>>> e0625838
         }
     }
     EXPECT_THAT(sut.getHistorySize(), Eq(limit));
@@ -417,11 +384,7 @@
     auto maybeSharedChunk = queue.pop();
 
     ASSERT_THAT(maybeSharedChunk.has_value(), Eq(true));
-<<<<<<< HEAD
-    EXPECT_THAT(this->getSharedChunkValue(*maybeSharedChunk), Eq(4451));
-=======
     EXPECT_THAT(this->getSharedChunkValue(*maybeSharedChunk), Eq(4451u));
->>>>>>> e0625838
 }
 
 TYPED_TEST(ChunkDistributor_test, DeliverToQueueDirectlyWhenAdded)
@@ -439,11 +402,7 @@
     auto maybeSharedChunk = queue.pop();
 
     ASSERT_THAT(maybeSharedChunk.has_value(), Eq(true));
-<<<<<<< HEAD
-    EXPECT_THAT(this->getSharedChunkValue(*maybeSharedChunk), Eq(451));
-=======
     EXPECT_THAT(this->getSharedChunkValue(*maybeSharedChunk), Eq(451u));
->>>>>>> e0625838
 }
 
 TYPED_TEST(ChunkDistributor_test, DeliverToQueueDirectlyWhenNotAddedDoesNotChangeHistory)
@@ -489,19 +448,11 @@
     ChunkQueuePopper queue(queueData.get());
     sut.addQueue(queueData.get(), 1);
 
-<<<<<<< HEAD
-    EXPECT_THAT(queue.size(), Eq(1));
-    auto maybeSharedChunk = queue.pop();
-
-    ASSERT_THAT(maybeSharedChunk.has_value(), Eq(true));
-    EXPECT_THAT(this->getSharedChunkValue(*maybeSharedChunk), Eq(3));
-=======
     EXPECT_THAT(queue.size(), Eq(1u));
     auto maybeSharedChunk = queue.pop();
 
     ASSERT_THAT(maybeSharedChunk.has_value(), Eq(true));
     EXPECT_THAT(this->getSharedChunkValue(*maybeSharedChunk), Eq(3u));
->>>>>>> e0625838
 }
 
 TYPED_TEST(ChunkDistributor_test, DeliverHistoryOnAddWithExactAvailable)
@@ -520,18 +471,6 @@
     ChunkQueuePopper queue(queueData.get());
     sut.addQueue(queueData.get(), 3);
 
-<<<<<<< HEAD
-    EXPECT_THAT(queue.size(), Eq(3));
-    auto maybeSharedChunk = queue.pop();
-    ASSERT_THAT(maybeSharedChunk.has_value(), Eq(true));
-    EXPECT_THAT(this->getSharedChunkValue(*maybeSharedChunk), Eq(1));
-    maybeSharedChunk = queue.pop();
-    ASSERT_THAT(maybeSharedChunk.has_value(), Eq(true));
-    EXPECT_THAT(this->getSharedChunkValue(*maybeSharedChunk), Eq(2));
-    maybeSharedChunk = queue.pop();
-    ASSERT_THAT(maybeSharedChunk.has_value(), Eq(true));
-    EXPECT_THAT(this->getSharedChunkValue(*maybeSharedChunk), Eq(3));
-=======
     EXPECT_THAT(queue.size(), Eq(3u));
     auto maybeSharedChunk = queue.pop();
     ASSERT_THAT(maybeSharedChunk.has_value(), Eq(true));
@@ -542,7 +481,6 @@
     maybeSharedChunk = queue.pop();
     ASSERT_THAT(maybeSharedChunk.has_value(), Eq(true));
     EXPECT_THAT(this->getSharedChunkValue(*maybeSharedChunk), Eq(3u));
->>>>>>> e0625838
 }
 
 TYPED_TEST(ChunkDistributor_test, DeliverHistoryOnAddWithMoreThanAvailable)
@@ -561,18 +499,6 @@
     ChunkQueuePopper queue(queueData.get());
     sut.addQueue(queueData.get(), 5);
 
-<<<<<<< HEAD
-    EXPECT_THAT(queue.size(), Eq(3));
-    auto maybeSharedChunk = queue.pop();
-    ASSERT_THAT(maybeSharedChunk.has_value(), Eq(true));
-    EXPECT_THAT(this->getSharedChunkValue(*maybeSharedChunk), Eq(1));
-    maybeSharedChunk = queue.pop();
-    ASSERT_THAT(maybeSharedChunk.has_value(), Eq(true));
-    EXPECT_THAT(this->getSharedChunkValue(*maybeSharedChunk), Eq(2));
-    maybeSharedChunk = queue.pop();
-    ASSERT_THAT(maybeSharedChunk.has_value(), Eq(true));
-    EXPECT_THAT(this->getSharedChunkValue(*maybeSharedChunk), Eq(3));
-=======
     EXPECT_THAT(queue.size(), Eq(3u));
     auto maybeSharedChunk = queue.pop();
     ASSERT_THAT(maybeSharedChunk.has_value(), Eq(true));
@@ -583,5 +509,4 @@
     maybeSharedChunk = queue.pop();
     ASSERT_THAT(maybeSharedChunk.has_value(), Eq(true));
     EXPECT_THAT(this->getSharedChunkValue(*maybeSharedChunk), Eq(3u));
->>>>>>> e0625838
 }