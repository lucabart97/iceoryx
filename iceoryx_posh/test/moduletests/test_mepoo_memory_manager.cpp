// Copyright (c) 2019 - 2020 by Robert Bosch GmbH. All rights reserved.
// Copyright (c) 2020 - 2021 by Apex.AI Inc. All rights reserved.
//
// Licensed under the Apache License, Version 2.0 (the "License");
// you may not use this file except in compliance with the License.
// You may obtain a copy of the License at
//
//     http://www.apache.org/licenses/LICENSE-2.0
//
// Unless required by applicable law or agreed to in writing, software
// distributed under the License is distributed on an "AS IS" BASIS,
// WITHOUT WARRANTIES OR CONDITIONS OF ANY KIND, either express or implied.
// See the License for the specific language governing permissions and
// limitations under the License.
//
// SPDX-License-Identifier: Apache-2.0

#include "iceoryx_posh/internal/mepoo/memory_manager.hpp"
#include "iceoryx_posh/mepoo/mepoo_config.hpp"
#include "iceoryx_utils/internal/posix_wrapper/shared_memory_object/allocator.hpp"
#include "test.hpp"

namespace
{
using namespace ::testing;

using iox::mepoo::ChunkHeader;
using PayloadOffset_t = iox::mepoo::ChunkHeader::PayloadOffset_t;

class MemoryManager_test : public Test
{
  public:
    void SetUp() override
    {
        rawMemory = malloc(rawMemorySize);
        allocator = new iox::posix::Allocator(rawMemory, rawMemorySize);
        sut = new iox::mepoo::MemoryManager();
    };
    void TearDown() override
    {
        delete sut;
        delete allocator;
        free(rawMemory);
    };

    static constexpr uint32_t PAYLOAD_ALIGNMENT = iox::CHUNK_DEFAULT_PAYLOAD_ALIGNMENT;
    static constexpr uint32_t CUSTOM_HEADER_SIZE = iox::CHUNK_NO_CUSTOM_HEADER_SIZE;
    static constexpr uint32_t CUSTOM_HEADER_ALIGNMENT = iox::CHUNK_NO_CUSTOM_HEADER_ALIGNMENT;

    iox::posix::Allocator* allocator;
    void* rawMemory;
    size_t rawMemorySize = 1000000;

    iox::mepoo::MemoryManager* sut;
    iox::mepoo::MePooConfig mempoolconf;
};


TEST_F(MemoryManager_test, addMemPoolWrongOrderAtLastElement)
{
    mempoolconf.addMemPool({32, 10});
    mempoolconf.addMemPool({128, 10});
    mempoolconf.addMemPool({256, 10});
    mempoolconf.addMemPool({64, 10});

    EXPECT_DEATH({ sut->configureMemoryManager(mempoolconf, *allocator, *allocator); }, ".*");
}

<<<<<<< HEAD
TEST_F(MemoryManager_test, getMempoolChunkSizeForPayloadSize)
{
    mempoolconf.addMemPool({32, 10});
    mempoolconf.addMemPool({64, 10});
    mempoolconf.addMemPool({128, 10});
    sut->configureMemoryManager(mempoolconf, *allocator, *allocator);
    EXPECT_THAT(sut->getMempoolChunkSizeForPayloadSize(50), Eq(adjustedChunkSize(64U)));
}

TEST_F(MemoryManager_test, getChunkSizeForWrongSampleSize)
{
    mempoolconf.addMemPool({32, 10});
    mempoolconf.addMemPool({64, 10});
    mempoolconf.addMemPool({128, 10});
    sut->configureMemoryManager(mempoolconf, *allocator, *allocator);
    EXPECT_THAT(sut->getMempoolChunkSizeForPayloadSize(129), Eq(0U));
}

=======
>>>>>>> 59957477
TEST_F(MemoryManager_test, wrongcallConfigureMemoryManager)
{
    mempoolconf.addMemPool({32, 10});
    sut->configureMemoryManager(mempoolconf, *allocator, *allocator);
    EXPECT_THAT(sut->getNumberOfMemPools(), Eq(1U));
    EXPECT_DEATH({ sut->configureMemoryManager(mempoolconf, *allocator, *allocator); }, ".*");
}

TEST_F(MemoryManager_test, getNumberOfMemPools)
{
    EXPECT_THAT(sut->getNumberOfMemPools(), Eq(0U));
    mempoolconf.addMemPool({32, 10});
    mempoolconf.addMemPool({64, 10});
    mempoolconf.addMemPool({128, 10});
    sut->configureMemoryManager(mempoolconf, *allocator, *allocator);
    EXPECT_THAT(sut->getNumberOfMemPools(), Eq(3U));
}

TEST_F(MemoryManager_test, getChunkWithNoMemPool)
{
    iox::cxx::optional<iox::Error> detectedError;
    auto errorHandlerGuard = iox::ErrorHandler::SetTemporaryErrorHandler(
        [&detectedError](const iox::Error error, const std::function<void()>, const iox::ErrorLevel errorLevel) {
            detectedError.emplace(error);
            EXPECT_THAT(errorLevel, Eq(iox::ErrorLevel::SEVERE));
        });

    auto bla = sut->getChunk(15, PAYLOAD_ALIGNMENT, CUSTOM_HEADER_SIZE, CUSTOM_HEADER_ALIGNMENT);
    EXPECT_THAT(bla, Eq(false));

    ASSERT_THAT(detectedError.has_value(), Eq(true));
    EXPECT_THAT(detectedError.value(), Eq(iox::Error::kMEPOO__MEMPOOL_GETCHUNK_CHUNK_WITHOUT_MEMPOOL));
}

TEST_F(MemoryManager_test, getTooLargeChunk)
{
    mempoolconf.addMemPool({32, 10});
    mempoolconf.addMemPool({64, 10});
    mempoolconf.addMemPool({128, 10});
    sut->configureMemoryManager(mempoolconf, *allocator, *allocator);

    iox::cxx::optional<iox::Error> detectedError;
    auto errorHandlerGuard = iox::ErrorHandler::SetTemporaryErrorHandler(
        [&detectedError](const iox::Error error, const std::function<void()>, const iox::ErrorLevel errorLevel) {
            detectedError.emplace(error);
            EXPECT_THAT(errorLevel, Eq(iox::ErrorLevel::SEVERE));
        });

    auto bla = sut->getChunk(200, PAYLOAD_ALIGNMENT, CUSTOM_HEADER_SIZE, CUSTOM_HEADER_ALIGNMENT);
    EXPECT_THAT(bla, Eq(false));

    ASSERT_THAT(detectedError.has_value(), Eq(true));
    EXPECT_THAT(detectedError.value(), Eq(iox::Error::kMEPOO__MEMPOOL_GETCHUNK_CHUNK_IS_TOO_LARGE));
}

TEST_F(MemoryManager_test, getChunkSingleMemPoolSingleChunk)
{
    mempoolconf.addMemPool({128, 10});
<<<<<<< HEAD
    sut->configureMemoryManager(mempoolconf, *allocator, *allocator);
    auto bla = sut->getChunk(50);
=======
    sut->configureMemoryManager(mempoolconf, allocator, allocator);
    auto bla = sut->getChunk(50, PAYLOAD_ALIGNMENT, CUSTOM_HEADER_SIZE, CUSTOM_HEADER_ALIGNMENT);
>>>>>>> 59957477
    EXPECT_THAT(bla, Eq(true));
}

TEST_F(MemoryManager_test, getChunkSingleMemPoolAllChunks)
{
    constexpr uint32_t ChunkCount{100};

    mempoolconf.addMemPool({128, ChunkCount});
    sut->configureMemoryManager(mempoolconf, *allocator, *allocator);

    std::vector<iox::mepoo::SharedChunk> chunkStore;
    for (size_t i = 0; i < ChunkCount; i++)
    {
        chunkStore.push_back(sut->getChunk(50, PAYLOAD_ALIGNMENT, CUSTOM_HEADER_SIZE, CUSTOM_HEADER_ALIGNMENT));
        EXPECT_THAT(chunkStore.back(), Eq(true));
    }

    EXPECT_THAT(sut->getMemPoolInfo(0).m_usedChunks, Eq(ChunkCount));
}

TEST_F(MemoryManager_test, getChunkSingleMemPoolToMuchChunks)
{
    constexpr uint32_t ChunkCount{100};

    mempoolconf.addMemPool({128, ChunkCount});
    sut->configureMemoryManager(mempoolconf, *allocator, *allocator);

    std::vector<iox::mepoo::SharedChunk> chunkStore;
    for (size_t i = 0; i < ChunkCount; i++)
    {
        chunkStore.push_back(sut->getChunk(128, PAYLOAD_ALIGNMENT, CUSTOM_HEADER_SIZE, CUSTOM_HEADER_ALIGNMENT));
        EXPECT_THAT(chunkStore.back(), Eq(true));
    }
    EXPECT_THAT(sut->getChunk(128, PAYLOAD_ALIGNMENT, CUSTOM_HEADER_SIZE, CUSTOM_HEADER_ALIGNMENT), Eq(false));
}


TEST_F(MemoryManager_test, freeChunkSingleMemPoolFullToEmptyToFull)
{
    constexpr uint32_t ChunkCount{100};

    // chunks are freed when they go out of scope
    {
        std::vector<iox::mepoo::SharedChunk> chunkStore;
        mempoolconf.addMemPool({128, ChunkCount});
        sut->configureMemoryManager(mempoolconf, *allocator, *allocator);
        for (size_t i = 0; i < ChunkCount; i++)
        {
            chunkStore.push_back(sut->getChunk(128, PAYLOAD_ALIGNMENT, CUSTOM_HEADER_SIZE, CUSTOM_HEADER_ALIGNMENT));
            EXPECT_THAT(chunkStore.back(), Eq(true));
        }

        EXPECT_THAT(sut->getMemPoolInfo(0).m_usedChunks, Eq(ChunkCount));
    }

    EXPECT_THAT(sut->getMemPoolInfo(0).m_usedChunks, Eq(0U));

    std::vector<iox::mepoo::SharedChunk> chunkStore;
    for (size_t i = 0; i < ChunkCount; i++)
    {
        chunkStore.push_back(sut->getChunk(128, PAYLOAD_ALIGNMENT, CUSTOM_HEADER_SIZE, CUSTOM_HEADER_ALIGNMENT));
        EXPECT_THAT(chunkStore.back(), Eq(true));
    }

    EXPECT_THAT(sut->getMemPoolInfo(0).m_usedChunks, Eq(ChunkCount));
}

TEST_F(MemoryManager_test, getChunkMultiMemPoolSingleChunk)
{
    mempoolconf.addMemPool({32, 10});
    mempoolconf.addMemPool({64, 10});
    mempoolconf.addMemPool({128, 10});
    mempoolconf.addMemPool({256, 10});

    sut->configureMemoryManager(mempoolconf, *allocator, *allocator);

    auto bla = sut->getChunk(32, PAYLOAD_ALIGNMENT, CUSTOM_HEADER_SIZE, CUSTOM_HEADER_ALIGNMENT);
    EXPECT_THAT(bla, Eq(true));

    bla = sut->getChunk(64, PAYLOAD_ALIGNMENT, CUSTOM_HEADER_SIZE, CUSTOM_HEADER_ALIGNMENT);
    EXPECT_THAT(bla, Eq(true));

    bla = sut->getChunk(128, PAYLOAD_ALIGNMENT, CUSTOM_HEADER_SIZE, CUSTOM_HEADER_ALIGNMENT);
    EXPECT_THAT(bla, Eq(true));

    bla = sut->getChunk(256, PAYLOAD_ALIGNMENT, CUSTOM_HEADER_SIZE, CUSTOM_HEADER_ALIGNMENT);
    EXPECT_THAT(bla, Eq(true));
}

TEST_F(MemoryManager_test, getChunkMultiMemPoolAllChunks)
{
    constexpr uint32_t ChunkCount{100};

    mempoolconf.addMemPool({32, ChunkCount});
    mempoolconf.addMemPool({64, ChunkCount});
    mempoolconf.addMemPool({128, ChunkCount});
    mempoolconf.addMemPool({256, ChunkCount});
    sut->configureMemoryManager(mempoolconf, *allocator, *allocator);

    std::vector<iox::mepoo::SharedChunk> chunkStore;
    for (size_t i = 0; i < ChunkCount; i++)
    {
        chunkStore.push_back(sut->getChunk(32U, PAYLOAD_ALIGNMENT, CUSTOM_HEADER_SIZE, CUSTOM_HEADER_ALIGNMENT));
        EXPECT_THAT(chunkStore.back(), Eq(true));

        chunkStore.push_back(sut->getChunk(64U, PAYLOAD_ALIGNMENT, CUSTOM_HEADER_SIZE, CUSTOM_HEADER_ALIGNMENT));
        EXPECT_THAT(chunkStore.back(), Eq(true));

        chunkStore.push_back(sut->getChunk(128U, PAYLOAD_ALIGNMENT, CUSTOM_HEADER_SIZE, CUSTOM_HEADER_ALIGNMENT));
        EXPECT_THAT(chunkStore.back(), Eq(true));

        chunkStore.push_back(sut->getChunk(256U, PAYLOAD_ALIGNMENT, CUSTOM_HEADER_SIZE, CUSTOM_HEADER_ALIGNMENT));
        EXPECT_THAT(chunkStore.back(), Eq(true));
    }

    EXPECT_THAT(sut->getMemPoolInfo(0).m_usedChunks, Eq(ChunkCount));
    EXPECT_THAT(sut->getMemPoolInfo(1).m_usedChunks, Eq(ChunkCount));
    EXPECT_THAT(sut->getMemPoolInfo(2).m_usedChunks, Eq(ChunkCount));
    EXPECT_THAT(sut->getMemPoolInfo(3).m_usedChunks, Eq(ChunkCount));
}

TEST_F(MemoryManager_test, getChunkMultiMemPoolTooMuchChunks)
{
    constexpr uint32_t ChunkCount{100};

    mempoolconf.addMemPool({32, ChunkCount});
    mempoolconf.addMemPool({64, ChunkCount});
    mempoolconf.addMemPool({128, ChunkCount});
    mempoolconf.addMemPool({256, ChunkCount});
    sut->configureMemoryManager(mempoolconf, *allocator, *allocator);

    std::vector<iox::mepoo::SharedChunk> chunkStore;
    for (size_t i = 0; i < ChunkCount; i++)
    {
        chunkStore.push_back(sut->getChunk(32U, PAYLOAD_ALIGNMENT, CUSTOM_HEADER_SIZE, CUSTOM_HEADER_ALIGNMENT));
        chunkStore.push_back(sut->getChunk(64U, PAYLOAD_ALIGNMENT, CUSTOM_HEADER_SIZE, CUSTOM_HEADER_ALIGNMENT));
        chunkStore.push_back(sut->getChunk(128U, PAYLOAD_ALIGNMENT, CUSTOM_HEADER_SIZE, CUSTOM_HEADER_ALIGNMENT));
        chunkStore.push_back(sut->getChunk(256U, PAYLOAD_ALIGNMENT, CUSTOM_HEADER_SIZE, CUSTOM_HEADER_ALIGNMENT));
    }

    EXPECT_THAT(sut->getChunk(32U, PAYLOAD_ALIGNMENT, CUSTOM_HEADER_SIZE, CUSTOM_HEADER_ALIGNMENT), Eq(false));
    EXPECT_THAT(sut->getChunk(64U, PAYLOAD_ALIGNMENT, CUSTOM_HEADER_SIZE, CUSTOM_HEADER_ALIGNMENT), Eq(false));
    EXPECT_THAT(sut->getChunk(128U, PAYLOAD_ALIGNMENT, CUSTOM_HEADER_SIZE, CUSTOM_HEADER_ALIGNMENT), Eq(false));
    EXPECT_THAT(sut->getChunk(256U, PAYLOAD_ALIGNMENT, CUSTOM_HEADER_SIZE, CUSTOM_HEADER_ALIGNMENT), Eq(false));
}

TEST_F(MemoryManager_test, emptyMemPoolDoesNotResultInAcquiringChunksFromOtherMemPools)
{
    constexpr uint32_t ChunkCount{100};

    mempoolconf.addMemPool({32, ChunkCount});
    mempoolconf.addMemPool({64, ChunkCount});
    mempoolconf.addMemPool({128, ChunkCount});
    mempoolconf.addMemPool({256, ChunkCount});
    sut->configureMemoryManager(mempoolconf, allocator, allocator);

    std::vector<iox::mepoo::SharedChunk> chunkStore;
    for (size_t i = 0; i < ChunkCount; i++)
    {
        chunkStore.push_back(sut->getChunk(64U, PAYLOAD_ALIGNMENT, CUSTOM_HEADER_SIZE, CUSTOM_HEADER_ALIGNMENT));
    }

    EXPECT_THAT(sut->getChunk(64U, PAYLOAD_ALIGNMENT, CUSTOM_HEADER_SIZE, CUSTOM_HEADER_ALIGNMENT), Eq(false));

    EXPECT_THAT(sut->getMemPoolInfo(0).m_usedChunks, Eq(0U));
    EXPECT_THAT(sut->getMemPoolInfo(1).m_usedChunks, Eq(ChunkCount));
    EXPECT_THAT(sut->getMemPoolInfo(2).m_usedChunks, Eq(0U));
    EXPECT_THAT(sut->getMemPoolInfo(3).m_usedChunks, Eq(0U));
}

TEST_F(MemoryManager_test, freeChunkMultiMemPoolFullToEmptyToFull)
{
    constexpr uint32_t ChunkCount{100};

    // chunks are freed when they go out of scope
    {
        std::vector<iox::mepoo::SharedChunk> chunkStore;

        mempoolconf.addMemPool({32, ChunkCount});
        mempoolconf.addMemPool({64, ChunkCount});
        mempoolconf.addMemPool({128, ChunkCount});
        mempoolconf.addMemPool({256, ChunkCount});
        sut->configureMemoryManager(mempoolconf, *allocator, *allocator);

        for (size_t i = 0; i < ChunkCount; i++)
        {
            chunkStore.push_back(sut->getChunk(32U, PAYLOAD_ALIGNMENT, CUSTOM_HEADER_SIZE, CUSTOM_HEADER_ALIGNMENT));
            chunkStore.push_back(sut->getChunk(64U, PAYLOAD_ALIGNMENT, CUSTOM_HEADER_SIZE, CUSTOM_HEADER_ALIGNMENT));
            chunkStore.push_back(sut->getChunk(128U, PAYLOAD_ALIGNMENT, CUSTOM_HEADER_SIZE, CUSTOM_HEADER_ALIGNMENT));
            chunkStore.push_back(sut->getChunk(256U, PAYLOAD_ALIGNMENT, CUSTOM_HEADER_SIZE, CUSTOM_HEADER_ALIGNMENT));
        }

        EXPECT_THAT(sut->getMemPoolInfo(0).m_usedChunks, Eq(ChunkCount));
        EXPECT_THAT(sut->getMemPoolInfo(1).m_usedChunks, Eq(ChunkCount));
        EXPECT_THAT(sut->getMemPoolInfo(2).m_usedChunks, Eq(ChunkCount));
        EXPECT_THAT(sut->getMemPoolInfo(3).m_usedChunks, Eq(ChunkCount));
    }

    EXPECT_THAT(sut->getMemPoolInfo(0).m_usedChunks, Eq(0U));
    EXPECT_THAT(sut->getMemPoolInfo(1).m_usedChunks, Eq(0U));
    EXPECT_THAT(sut->getMemPoolInfo(2).m_usedChunks, Eq(0U));
    EXPECT_THAT(sut->getMemPoolInfo(3).m_usedChunks, Eq(0U));

    std::vector<iox::mepoo::SharedChunk> chunkStore;
    for (size_t i = 0; i < ChunkCount; i++)
    {
        chunkStore.push_back(sut->getChunk(32U, PAYLOAD_ALIGNMENT, CUSTOM_HEADER_SIZE, CUSTOM_HEADER_ALIGNMENT));
        EXPECT_THAT(chunkStore.back(), Eq(true));

        chunkStore.push_back(sut->getChunk(64U, PAYLOAD_ALIGNMENT, CUSTOM_HEADER_SIZE, CUSTOM_HEADER_ALIGNMENT));
        EXPECT_THAT(chunkStore.back(), Eq(true));

        chunkStore.push_back(sut->getChunk(128U, PAYLOAD_ALIGNMENT, CUSTOM_HEADER_SIZE, CUSTOM_HEADER_ALIGNMENT));
        EXPECT_THAT(chunkStore.back(), Eq(true));

        chunkStore.push_back(sut->getChunk(256U, PAYLOAD_ALIGNMENT, CUSTOM_HEADER_SIZE, CUSTOM_HEADER_ALIGNMENT));
        EXPECT_THAT(chunkStore.back(), Eq(true));
    }

    EXPECT_THAT(sut->getMemPoolInfo(0).m_usedChunks, Eq(ChunkCount));
    EXPECT_THAT(sut->getMemPoolInfo(1).m_usedChunks, Eq(ChunkCount));
    EXPECT_THAT(sut->getMemPoolInfo(2).m_usedChunks, Eq(ChunkCount));
    EXPECT_THAT(sut->getMemPoolInfo(3).m_usedChunks, Eq(ChunkCount));
}

TEST_F(MemoryManager_test, getChunkWithSizeZeroShouldNotFail)
{
    mempoolconf.addMemPool({32, 10});
    sut->configureMemoryManager(mempoolconf, allocator, allocator);
    EXPECT_THAT(sut->getChunk(0U, PAYLOAD_ALIGNMENT, CUSTOM_HEADER_SIZE, CUSTOM_HEADER_ALIGNMENT), Eq(true));
}

TEST_F(MemoryManager_test, addMemPoolWithChunkCountZeroShouldFail)
{
    mempoolconf.addMemPool({32, 0});
<<<<<<< HEAD
    EXPECT_DEATH({ sut->configureMemoryManager(mempoolconf, *allocator, *allocator); }, ".*");
}
=======
    EXPECT_DEATH({ sut->configureMemoryManager(mempoolconf, allocator, allocator); }, ".*");
}

TEST_F(MemoryManager_test, requiredChunkSize_AllParameterMinimal_ResultsIn_SizeOfChunkHeader)
{
    constexpr uint32_t PAYLOAD_SIZE{0U};
    constexpr uint32_t PAYLOAD_ALIGNMENT{1U};
    constexpr uint32_t CUSTOM_HEADER_SIZE{0U};
    constexpr uint32_t CUSTOM_HEADER_ALIGNMENT{1U};

    constexpr uint32_t EXPECTED_SIZE{sizeof(ChunkHeader)};

    auto chunkSize = iox::mepoo::MemoryManager::requiredChunkSize(
        PAYLOAD_SIZE, PAYLOAD_ALIGNMENT, CUSTOM_HEADER_SIZE, CUSTOM_HEADER_ALIGNMENT);

    EXPECT_THAT(chunkSize, Eq(EXPECTED_SIZE));
}

TEST_F(MemoryManager_test, requiredChunkSize_ZeroPayloadAndDefaultValues_ResultsIn_SizeOfChunkHeader)
{
    constexpr uint32_t PAYLOAD_SIZE{0U};
    constexpr uint32_t PAYLOAD_ALIGNMENT{iox::CHUNK_DEFAULT_PAYLOAD_ALIGNMENT};
    constexpr uint32_t CUSTOM_HEADER_SIZE{iox::CHUNK_NO_CUSTOM_HEADER_SIZE};
    constexpr uint32_t CUSTOM_HEADER_ALIGNMENT{iox::CHUNK_NO_CUSTOM_HEADER_ALIGNMENT};

    constexpr uint32_t EXPECTED_SIZE{sizeof(ChunkHeader)};

    auto chunkSize = iox::mepoo::MemoryManager::requiredChunkSize(
        PAYLOAD_SIZE, PAYLOAD_ALIGNMENT, CUSTOM_HEADER_SIZE, CUSTOM_HEADER_ALIGNMENT);

    EXPECT_THAT(chunkSize, Eq(EXPECTED_SIZE));
}

// BEGIN EXCEEDING CHUNK SIZE TESTS

TEST_F(MemoryManager_test, requiredChunkSize_WithoutCustomPayloadAlignmentAndTooLargePayload_Fails)
{
    constexpr uint32_t PAYLOAD_SIZE{std::numeric_limits<uint32_t>::max()};
    constexpr uint32_t PAYLOAD_ALIGNMENT{iox::CHUNK_DEFAULT_PAYLOAD_ALIGNMENT};
    constexpr uint32_t CUSTOM_HEADER_SIZE{iox::CHUNK_NO_CUSTOM_HEADER_SIZE};
    constexpr uint32_t CUSTOM_HEADER_ALIGNMENT{iox::CHUNK_NO_CUSTOM_HEADER_ALIGNMENT};

    EXPECT_DEATH(
        {
            iox::mepoo::MemoryManager::requiredChunkSize(
                PAYLOAD_SIZE, PAYLOAD_ALIGNMENT, CUSTOM_HEADER_SIZE, CUSTOM_HEADER_ALIGNMENT);
        },
        ".*");
}

TEST_F(MemoryManager_test, requiredChunkSize_WithCustomPayloadAlignmentAndTooLargePayload_Fails)
{
    constexpr uint32_t PAYLOAD_SIZE{std::numeric_limits<uint32_t>::max()};
    constexpr uint32_t PAYLOAD_ALIGNMENT{alignof(ChunkHeader) * 2};
    constexpr uint32_t CUSTOM_HEADER_SIZE{iox::CHUNK_NO_CUSTOM_HEADER_SIZE};
    constexpr uint32_t CUSTOM_HEADER_ALIGNMENT{iox::CHUNK_NO_CUSTOM_HEADER_ALIGNMENT};

    EXPECT_DEATH(
        {
            iox::mepoo::MemoryManager::requiredChunkSize(
                PAYLOAD_SIZE, PAYLOAD_ALIGNMENT, CUSTOM_HEADER_SIZE, CUSTOM_HEADER_ALIGNMENT);
        },
        ".*");
}

TEST_F(MemoryManager_test, requiredChunkSize_WithCustomHeaderAndTooLargePayload_Fails)
{
    constexpr uint32_t PAYLOAD_SIZE{std::numeric_limits<uint32_t>::max()};
    constexpr uint32_t PAYLOAD_ALIGNMENT{alignof(ChunkHeader) * 2};
    constexpr uint32_t CUSTOM_HEADER_SIZE{8U};
    constexpr uint32_t CUSTOM_HEADER_ALIGNMENT{8U};

    EXPECT_DEATH(
        {
            iox::mepoo::MemoryManager::requiredChunkSize(
                PAYLOAD_SIZE, PAYLOAD_ALIGNMENT, CUSTOM_HEADER_SIZE, CUSTOM_HEADER_ALIGNMENT);
        },
        ".*");
}

// END EXCEEDING CHUNK SIZE TESTS

// BEGIN INVALID CUSTOM HEADER AND PAYLOAD ALIGNMENT TESTS

TEST_F(MemoryManager_test, requiredChunkSize_WithPayloadAlignmentOfZero_Fails)
{
    constexpr uint32_t PAYLOAD_SIZE{0U};
    constexpr uint32_t PAYLOAD_ALIGNMENT{0U};
    constexpr uint32_t CUSTOM_HEADER_SIZE{0U};
    constexpr uint32_t CUSTOM_HEADER_ALIGNMENT{1U};

    EXPECT_DEATH(
        {
            iox::mepoo::MemoryManager::requiredChunkSize(
                PAYLOAD_SIZE, PAYLOAD_ALIGNMENT, CUSTOM_HEADER_SIZE, CUSTOM_HEADER_ALIGNMENT);
        },
        ".*");
}

TEST_F(MemoryManager_test, requiredChunkSize_WithCustomHeaderAlignmentOfZero_Fails)
{
    constexpr uint32_t PAYLOAD_SIZE{0U};
    constexpr uint32_t PAYLOAD_ALIGNMENT{1U};
    constexpr uint32_t CUSTOM_HEADER_SIZE{0U};
    constexpr uint32_t CUSTOM_HEADER_ALIGNMENT{0U};

    EXPECT_DEATH(
        {
            iox::mepoo::MemoryManager::requiredChunkSize(
                PAYLOAD_SIZE, PAYLOAD_ALIGNMENT, CUSTOM_HEADER_SIZE, CUSTOM_HEADER_ALIGNMENT);
        },
        ".*");
}

TEST_F(MemoryManager_test, requiredChunkSize_WithCustomHeaderAlignmentLargerThanChunkHeaderAlignment_Fails)
{
    constexpr uint32_t PAYLOAD_SIZE{0U};
    constexpr uint32_t PAYLOAD_ALIGNMENT{iox::CHUNK_DEFAULT_PAYLOAD_ALIGNMENT};
    constexpr uint32_t CUSTOM_HEADER_SIZE{8U};
    constexpr uint32_t CUSTOM_HEADER_ALIGNMENT{2 * alignof(ChunkHeader)};

    EXPECT_DEATH(
        {
            iox::mepoo::MemoryManager::requiredChunkSize(
                PAYLOAD_SIZE, PAYLOAD_ALIGNMENT, CUSTOM_HEADER_SIZE, CUSTOM_HEADER_ALIGNMENT);
        },
        ".*");
}

TEST_F(MemoryManager_test, requiredChunkSize_WithCustomHeaderSizeNotMultipleOfAlignment_Fails)
{
    constexpr uint32_t PAYLOAD_SIZE{0U};
    constexpr uint32_t PAYLOAD_ALIGNMENT{iox::CHUNK_DEFAULT_PAYLOAD_ALIGNMENT};
    constexpr uint32_t CUSTOM_HEADER_SIZE{12U};
    constexpr uint32_t CUSTOM_HEADER_ALIGNMENT{8U};

    EXPECT_DEATH(
        {
            iox::mepoo::MemoryManager::requiredChunkSize(
                PAYLOAD_SIZE, PAYLOAD_ALIGNMENT, CUSTOM_HEADER_SIZE, CUSTOM_HEADER_ALIGNMENT);
        },
        ".*");
}

// END INVALID CUSTOM HEADER AND PAYLOAD ALIGNMENT TESTS

// BEGIN PARAMETERIZED TESTS FOR REQUIRED CHUNK SIZE

struct PayloadParams
{
    uint32_t size{0U};
    uint32_t alignment{iox::CHUNK_DEFAULT_PAYLOAD_ALIGNMENT};

    static constexpr uint32_t MAX_ALIGNMENT{1ULL << 31};
};

class MemoryManager_AlteringPayloadWithoutCustomHeader : public ::testing::TestWithParam<PayloadParams>
{
};

// without a custom header, the payload is located right after the ChunkHeader, therefore the payload size and alignment
// parameters are made dependant on the ChunkHeader
INSTANTIATE_TEST_CASE_P(MemoryManager_test,
                        MemoryManager_AlteringPayloadWithoutCustomHeader,
                        ::testing::Values(
                            // alignment = 1
                            PayloadParams{0U, 1U},
                            PayloadParams{1U, 1U},
                            PayloadParams{sizeof(ChunkHeader), 1U},
                            PayloadParams{sizeof(ChunkHeader) * 42U, 1U},
                            // alignment = alignof(ChunkHeader) / 2
                            PayloadParams{0U, alignof(ChunkHeader) / 2},
                            PayloadParams{1U, alignof(ChunkHeader) / 2},
                            PayloadParams{sizeof(ChunkHeader), alignof(ChunkHeader) / 2},
                            PayloadParams{sizeof(ChunkHeader) * 42U, alignof(ChunkHeader) / 2},
                            // alignment = alignof(ChunkHeader)
                            PayloadParams{0U, alignof(ChunkHeader)},
                            PayloadParams{1U, alignof(ChunkHeader)},
                            PayloadParams{sizeof(ChunkHeader), alignof(ChunkHeader)},
                            PayloadParams{sizeof(ChunkHeader) * 42U, alignof(ChunkHeader)},
                            // alignment = alignof(ChunkHeader) * 2
                            PayloadParams{0U, alignof(ChunkHeader) * 2},
                            PayloadParams{1U, alignof(ChunkHeader) * 2},
                            PayloadParams{sizeof(ChunkHeader), alignof(ChunkHeader) * 2},
                            PayloadParams{sizeof(ChunkHeader) * 42U, alignof(ChunkHeader) * 2},
                            // alignment = PayloadParams::MAX_ALIGNMENT
                            PayloadParams{0U, PayloadParams::MAX_ALIGNMENT},
                            PayloadParams{1U, PayloadParams::MAX_ALIGNMENT},
                            PayloadParams{sizeof(ChunkHeader), PayloadParams::MAX_ALIGNMENT},
                            PayloadParams{sizeof(ChunkHeader) * 42U, PayloadParams::MAX_ALIGNMENT}));

TEST_P(MemoryManager_AlteringPayloadWithoutCustomHeader, requiredChunkSizeIsCorrect)
{
    const auto payload = GetParam();

    constexpr uint32_t CUSTOM_HEADER_SIZE{iox::CHUNK_NO_CUSTOM_HEADER_SIZE};
    constexpr uint32_t CUSTOM_HEADER_ALIGNMENT{iox::CHUNK_NO_CUSTOM_HEADER_ALIGNMENT};

    const uint32_t expectedSize = [&payload] {
        if (payload.alignment <= alignof(ChunkHeader))
        {
            // payload is always adjacent
            return static_cast<uint32_t>(sizeof(ChunkHeader)) + payload.size;
        }
        else
        {
            // payload is not necessarily adjacent
            auto prePayloadAlignmentOverhangOfChunkHeder = sizeof(ChunkHeader) - alignof(ChunkHeader);
            return static_cast<uint32_t>(prePayloadAlignmentOverhangOfChunkHeder) + payload.alignment + payload.size;
        }
    }();

    auto chunkSize = iox::mepoo::MemoryManager::requiredChunkSize(
        payload.size, payload.alignment, CUSTOM_HEADER_SIZE, CUSTOM_HEADER_ALIGNMENT);

    EXPECT_THAT(chunkSize, Eq(expectedSize));
}

class MemoryManager_AlteringPayloadWithCustomHeader : public ::testing::TestWithParam<PayloadParams>
{
  protected:
};

// with a custom header, the payload is located right after the PayloadOffset_t, therefore the payload size and
// alignment parameters are made dependant on the PayloadOffset_t
INSTANTIATE_TEST_CASE_P(MemoryManager_test,
                        MemoryManager_AlteringPayloadWithCustomHeader,
                        ::testing::Values(
                            // alignment = 1
                            PayloadParams{0U, 1U},
                            PayloadParams{1U, 1U},
                            PayloadParams{sizeof(PayloadOffset_t), 1U},
                            PayloadParams{sizeof(PayloadOffset_t) * 42U, 1U},
                            // alignment = alignof(PayloadOffset_t) / 2
                            PayloadParams{0U, alignof(PayloadOffset_t) / 2},
                            PayloadParams{1U, alignof(PayloadOffset_t) / 2},
                            PayloadParams{sizeof(PayloadOffset_t), alignof(PayloadOffset_t) / 2},
                            PayloadParams{sizeof(PayloadOffset_t) * 42U, alignof(PayloadOffset_t) / 2},
                            // alignment = alignof(PayloadOffset_t)
                            PayloadParams{0U, alignof(PayloadOffset_t)},
                            PayloadParams{1U, alignof(PayloadOffset_t)},
                            PayloadParams{sizeof(PayloadOffset_t), alignof(PayloadOffset_t)},
                            PayloadParams{sizeof(PayloadOffset_t) * 42U, alignof(PayloadOffset_t)},
                            // alignment = alignof(PayloadOffset_t) * 2
                            PayloadParams{0U, alignof(PayloadOffset_t) * 2},
                            PayloadParams{1U, alignof(PayloadOffset_t) * 2},
                            PayloadParams{sizeof(PayloadOffset_t), alignof(PayloadOffset_t) * 2},
                            PayloadParams{sizeof(PayloadOffset_t) * 42U, alignof(PayloadOffset_t) * 2},
                            // alignment = PayloadParams::MAX_ALIGNMENT
                            PayloadParams{0U, PayloadParams::MAX_ALIGNMENT},
                            PayloadParams{1U, PayloadParams::MAX_ALIGNMENT},
                            PayloadParams{sizeof(PayloadOffset_t), PayloadParams::MAX_ALIGNMENT},
                            PayloadParams{sizeof(PayloadOffset_t) * 42U, PayloadParams::MAX_ALIGNMENT}));

uint32_t expectedChunkSizeWithCustomHeader(const PayloadParams& payload, uint32_t customHeaderSize)
{
    const uint32_t customHeaderSizeAndPaddingToBackOffset =
        iox::algorithm::max(customHeaderSize, static_cast<uint32_t>(alignof(PayloadOffset_t)));

    if (payload.alignment <= alignof(PayloadOffset_t))
    {
        // back-offset is always adjacent to the custom header (as much as possible with the alignment constraints)
        constexpr uint32_t BACK_OFFSET_SIZE{sizeof(PayloadOffset_t)};
        return static_cast<uint32_t>(sizeof(ChunkHeader)) + customHeaderSizeAndPaddingToBackOffset + BACK_OFFSET_SIZE
               + payload.size;
    }
    else
    {
        // back-offset is not necessarily adjacent to the custom header
        const uint32_t paddingBytesAndBackOffsetSize = payload.alignment;
        return static_cast<uint32_t>(sizeof(ChunkHeader)) + customHeaderSizeAndPaddingToBackOffset
               + paddingBytesAndBackOffsetSize + payload.size;
    }
}

// BEGIN ALTERING CUSTOM HEADER SIZE WITH ALIGNMENT EQUAL TO ONE

TEST_P(MemoryManager_AlteringPayloadWithCustomHeader,
       requiredChunkSize_CustomHeader_SizeEqualsToOne_AlignmentEqualsToOne_IsCorrect)
{
    const auto payload = GetParam();

    constexpr uint32_t CUSTOM_HEADER_SIZE{1U};
    constexpr uint32_t CUSTOM_HEADER_ALIGNMENT{1U};

    const uint32_t expectedSize = expectedChunkSizeWithCustomHeader(payload, CUSTOM_HEADER_SIZE);

    auto chunkSize = iox::mepoo::MemoryManager::requiredChunkSize(
        payload.size, payload.alignment, CUSTOM_HEADER_SIZE, CUSTOM_HEADER_ALIGNMENT);

    EXPECT_THAT(chunkSize, Eq(expectedSize));
}

TEST_P(MemoryManager_AlteringPayloadWithCustomHeader,
       requiredChunkSize_CustomHeader_SizeLessThanChunkHeader_AlignmentEqualsToOne_IsCorrect)
{
    const auto payload = GetParam();

    constexpr uint32_t CUSTOM_HEADER_SIZE{sizeof(ChunkHeader) / 2U};
    constexpr uint32_t CUSTOM_HEADER_ALIGNMENT{1U};

    const uint32_t expectedSize = expectedChunkSizeWithCustomHeader(payload, CUSTOM_HEADER_SIZE);

    auto chunkSize = iox::mepoo::MemoryManager::requiredChunkSize(
        payload.size, payload.alignment, CUSTOM_HEADER_SIZE, CUSTOM_HEADER_ALIGNMENT);

    EXPECT_THAT(chunkSize, Eq(expectedSize));
}

TEST_P(MemoryManager_AlteringPayloadWithCustomHeader,
       requiredChunkSize_CustomHeader_SizeEqualsToChunkHeader_AlignmentEqualsToOne_IsCorrect)
{
    const auto payload = GetParam();

    constexpr uint32_t CUSTOM_HEADER_SIZE{sizeof(ChunkHeader)};
    constexpr uint32_t CUSTOM_HEADER_ALIGNMENT{1U};

    const uint32_t expectedSize = expectedChunkSizeWithCustomHeader(payload, CUSTOM_HEADER_SIZE);

    auto chunkSize = iox::mepoo::MemoryManager::requiredChunkSize(
        payload.size, payload.alignment, CUSTOM_HEADER_SIZE, CUSTOM_HEADER_ALIGNMENT);

    EXPECT_THAT(chunkSize, Eq(expectedSize));
}

TEST_P(MemoryManager_AlteringPayloadWithCustomHeader,
       requiredChunkSize_CustomHeader_SizeGreaterThanChunkHeader_AlignmentEqualsToOne_IsCorrect)
{
    const auto payload = GetParam();

    constexpr uint32_t CUSTOM_HEADER_SIZE{sizeof(ChunkHeader) * 2U};
    constexpr uint32_t CUSTOM_HEADER_ALIGNMENT{1U};

    const uint32_t expectedSize = expectedChunkSizeWithCustomHeader(payload, CUSTOM_HEADER_SIZE);

    auto chunkSize = iox::mepoo::MemoryManager::requiredChunkSize(
        payload.size, payload.alignment, CUSTOM_HEADER_SIZE, CUSTOM_HEADER_ALIGNMENT);

    EXPECT_THAT(chunkSize, Eq(expectedSize));
}

// END ALTERING CUSTOM HEADER SIZE WITH ALIGNMENT EQUAL TO ONE

// BEGIN ALTERING CUSTOM HEADER SIZE WITH ALIGNMENT LESS THAN ChunkHeader ALIGNMENT

TEST_P(MemoryManager_AlteringPayloadWithCustomHeader,
       requiredChunkSize_CustomHeader_SizeLessThanChunkHeader_AlignmentLessThanChunkHeaderAlignment_IsCorrect)
{
    const auto payload = GetParam();

    constexpr uint32_t CUSTOM_HEADER_SIZE{sizeof(ChunkHeader) / 2U};
    constexpr uint32_t CUSTOM_HEADER_ALIGNMENT{sizeof(ChunkHeader) / 2U};

    const uint32_t expectedSize = expectedChunkSizeWithCustomHeader(payload, CUSTOM_HEADER_SIZE);

    auto chunkSize = iox::mepoo::MemoryManager::requiredChunkSize(
        payload.size, payload.alignment, CUSTOM_HEADER_SIZE, CUSTOM_HEADER_ALIGNMENT);

    EXPECT_THAT(chunkSize, Eq(expectedSize));
}

TEST_P(MemoryManager_AlteringPayloadWithCustomHeader,
       requiredChunkSize_CustomHeader_SizeEqualsToChunkHeader_AlignmentLessThanChunkHeaderAlignment_IsCorrect)
{
    const auto payload = GetParam();

    constexpr uint32_t CUSTOM_HEADER_SIZE{sizeof(ChunkHeader)};
    constexpr uint32_t CUSTOM_HEADER_ALIGNMENT{sizeof(ChunkHeader) / 2U};

    const uint32_t expectedSize = expectedChunkSizeWithCustomHeader(payload, CUSTOM_HEADER_SIZE);

    auto chunkSize = iox::mepoo::MemoryManager::requiredChunkSize(
        payload.size, payload.alignment, CUSTOM_HEADER_SIZE, CUSTOM_HEADER_ALIGNMENT);

    EXPECT_THAT(chunkSize, Eq(expectedSize));
}

TEST_P(MemoryManager_AlteringPayloadWithCustomHeader,
       requiredChunkSize_CustomHeader_SizeGreaterThanChunkHeader_AlignmentLessThanChunkHeaderAlignment_IsCorrect)
{
    const auto payload = GetParam();

    constexpr uint32_t CUSTOM_HEADER_SIZE{sizeof(ChunkHeader) * 2U};
    constexpr uint32_t CUSTOM_HEADER_ALIGNMENT{sizeof(ChunkHeader) / 2U};

    const uint32_t expectedSize = expectedChunkSizeWithCustomHeader(payload, CUSTOM_HEADER_SIZE);

    auto chunkSize = iox::mepoo::MemoryManager::requiredChunkSize(
        payload.size, payload.alignment, CUSTOM_HEADER_SIZE, CUSTOM_HEADER_ALIGNMENT);

    EXPECT_THAT(chunkSize, Eq(expectedSize));
}

// END ALTERING CUSTOM HEADER SIZE WITH ALIGNMENT LESS THAN ChunkHeader ALIGNMENT

// BEGIN ALTERING CUSTOM HEADER SIZE WITH ALIGNMENT EQUAL TO ChunkHeader ALIGNMENT

TEST_P(MemoryManager_AlteringPayloadWithCustomHeader,
       requiredChunkSize_CustomHeader_SizeEqualsToChunkHeader_AlignmentEqualToChunkHeaderAlignment_IsCorrect)
{
    const auto payload = GetParam();

    constexpr uint32_t CUSTOM_HEADER_SIZE{sizeof(ChunkHeader)};
    constexpr uint32_t CUSTOM_HEADER_ALIGNMENT{sizeof(ChunkHeader)};

    const uint32_t expectedSize = expectedChunkSizeWithCustomHeader(payload, CUSTOM_HEADER_SIZE);

    auto chunkSize = iox::mepoo::MemoryManager::requiredChunkSize(
        payload.size, payload.alignment, CUSTOM_HEADER_SIZE, CUSTOM_HEADER_ALIGNMENT);

    EXPECT_THAT(chunkSize, Eq(expectedSize));
}

TEST_P(MemoryManager_AlteringPayloadWithCustomHeader,
       requiredChunkSize_CustomHeader_SizeGreaterThanChunkHeader_AlignmentEqualToChunkHeaderAlignment_IsCorrect)
{
    const auto payload = GetParam();

    constexpr uint32_t CUSTOM_HEADER_SIZE{sizeof(ChunkHeader) * 2U};
    constexpr uint32_t CUSTOM_HEADER_ALIGNMENT{sizeof(ChunkHeader)};

    const uint32_t expectedSize = expectedChunkSizeWithCustomHeader(payload, CUSTOM_HEADER_SIZE);

    auto chunkSize = iox::mepoo::MemoryManager::requiredChunkSize(
        payload.size, payload.alignment, CUSTOM_HEADER_SIZE, CUSTOM_HEADER_ALIGNMENT);

    EXPECT_THAT(chunkSize, Eq(expectedSize));
}

// END ALTERING CUSTOM HEADER SIZE WITH ALIGNMENT EQUAL TO ChunkHeader ALIGNMENT

// END PARAMETERIZED TESTS FOR REQUIRED CHUNK SIZE

} // namespace
>>>>>>> 59957477
<|MERGE_RESOLUTION|>--- conflicted
+++ resolved
@@ -66,27 +66,6 @@
     EXPECT_DEATH({ sut->configureMemoryManager(mempoolconf, *allocator, *allocator); }, ".*");
 }
 
-<<<<<<< HEAD
-TEST_F(MemoryManager_test, getMempoolChunkSizeForPayloadSize)
-{
-    mempoolconf.addMemPool({32, 10});
-    mempoolconf.addMemPool({64, 10});
-    mempoolconf.addMemPool({128, 10});
-    sut->configureMemoryManager(mempoolconf, *allocator, *allocator);
-    EXPECT_THAT(sut->getMempoolChunkSizeForPayloadSize(50), Eq(adjustedChunkSize(64U)));
-}
-
-TEST_F(MemoryManager_test, getChunkSizeForWrongSampleSize)
-{
-    mempoolconf.addMemPool({32, 10});
-    mempoolconf.addMemPool({64, 10});
-    mempoolconf.addMemPool({128, 10});
-    sut->configureMemoryManager(mempoolconf, *allocator, *allocator);
-    EXPECT_THAT(sut->getMempoolChunkSizeForPayloadSize(129), Eq(0U));
-}
-
-=======
->>>>>>> 59957477
 TEST_F(MemoryManager_test, wrongcallConfigureMemoryManager)
 {
     mempoolconf.addMemPool({32, 10});
@@ -145,13 +124,8 @@
 TEST_F(MemoryManager_test, getChunkSingleMemPoolSingleChunk)
 {
     mempoolconf.addMemPool({128, 10});
-<<<<<<< HEAD
-    sut->configureMemoryManager(mempoolconf, *allocator, *allocator);
-    auto bla = sut->getChunk(50);
-=======
-    sut->configureMemoryManager(mempoolconf, allocator, allocator);
+    sut->configureMemoryManager(mempoolconf, *allocator, *allocator);
     auto bla = sut->getChunk(50, PAYLOAD_ALIGNMENT, CUSTOM_HEADER_SIZE, CUSTOM_HEADER_ALIGNMENT);
->>>>>>> 59957477
     EXPECT_THAT(bla, Eq(true));
 }
 
@@ -306,7 +280,7 @@
     mempoolconf.addMemPool({64, ChunkCount});
     mempoolconf.addMemPool({128, ChunkCount});
     mempoolconf.addMemPool({256, ChunkCount});
-    sut->configureMemoryManager(mempoolconf, allocator, allocator);
+    sut->configureMemoryManager(mempoolconf, *allocator, *allocator);
 
     std::vector<iox::mepoo::SharedChunk> chunkStore;
     for (size_t i = 0; i < ChunkCount; i++)
@@ -380,18 +354,14 @@
 TEST_F(MemoryManager_test, getChunkWithSizeZeroShouldNotFail)
 {
     mempoolconf.addMemPool({32, 10});
-    sut->configureMemoryManager(mempoolconf, allocator, allocator);
+    sut->configureMemoryManager(mempoolconf, *allocator, *allocator);
     EXPECT_THAT(sut->getChunk(0U, PAYLOAD_ALIGNMENT, CUSTOM_HEADER_SIZE, CUSTOM_HEADER_ALIGNMENT), Eq(true));
 }
 
 TEST_F(MemoryManager_test, addMemPoolWithChunkCountZeroShouldFail)
 {
     mempoolconf.addMemPool({32, 0});
-<<<<<<< HEAD
     EXPECT_DEATH({ sut->configureMemoryManager(mempoolconf, *allocator, *allocator); }, ".*");
-}
-=======
-    EXPECT_DEATH({ sut->configureMemoryManager(mempoolconf, allocator, allocator); }, ".*");
 }
 
 TEST_F(MemoryManager_test, requiredChunkSize_AllParameterMinimal_ResultsIn_SizeOfChunkHeader)
@@ -824,5 +794,4 @@
 
 // END PARAMETERIZED TESTS FOR REQUIRED CHUNK SIZE
 
-} // namespace
->>>>>>> 59957477
+} // namespace