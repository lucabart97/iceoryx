--- conflicted
+++ resolved
@@ -37,15 +37,9 @@
 
 TEST_F(CaproMessage_test, CTorSetsParametersCorrectly)
 {
-<<<<<<< HEAD
-    IdString_t testServiceID{"1U"};
-    IdString_t testEventID{"2U"};
-    IdString_t testInstanceID{"3U"};
-=======
     IdString_t testServiceID{"1"};
     IdString_t testEventID{"2"};
     IdString_t testInstanceID{"3"};
->>>>>>> ca26229f
     ServiceDescription sd(testServiceID, testEventID, testInstanceID);
     iox::popo::SubscriberPortData recData{
         sd, "foo", iox::cxx::VariantQueueTypes::FiFo_MultiProducerSingleConsumer, iox::popo::SubscriberOptions()};
