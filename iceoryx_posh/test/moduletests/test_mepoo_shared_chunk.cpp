<<<<<<< HEAD
// Copyright (c) 2019, 2021 by  Robert Bosch GmbH. All rights reserved.
=======
// Copyright (c) 2019 by Robert Bosch GmbH. All rights reserved.
// Copyright (c) 2021 by Apex.AI Inc. All rights reserved.
>>>>>>> 0b6e1c7e
//
// Licensed under the Apache License, Version 2.0 (the "License");
// you may not use this file except in compliance with the License.
// You may obtain a copy of the License at
//
//     http://www.apache.org/licenses/LICENSE-2.0
//
// Unless required by applicable law or agreed to in writing, software
// distributed under the License is distributed on an "AS IS" BASIS,
// WITHOUT WARRANTIES OR CONDITIONS OF ANY KIND, either express or implied.
// See the License for the specific language governing permissions and
// limitations under the License.
//
// SPDX-License-Identifier: Apache-2.0

#include "iceoryx_posh/internal/mepoo/memory_manager.hpp"
#include "iceoryx_posh/internal/mepoo/shared_chunk.hpp"
#include "iceoryx_posh/mepoo/chunk_header.hpp"
#include "iceoryx_utils/internal/posix_wrapper/shared_memory_object/allocator.hpp"
#include "test.hpp"

using namespace ::testing;

using namespace iox::mepoo;

class SharedChunk_Test : public Test
{
  public:
    void SetUp() override
    {
    }
    void TearDown() override
    {
    }

    ChunkManagement* GetChunkManagement(void* memoryChunk)
    {
        ChunkManagement* v = static_cast<ChunkManagement*>(chunkMgmtPool.getChunk());
        auto chunkSettingsResult = ChunkSettings::create(USER_PAYLOAD_SIZE, iox::CHUNK_DEFAULT_USER_PAYLOAD_ALIGNMENT);
        EXPECT_FALSE(chunkSettingsResult.has_error());
        if (chunkSettingsResult.has_error())
        {
            return nullptr;
        }
        auto& chunkSettings = chunkSettingsResult.value();
        ChunkHeader* chunkHeader = new (memoryChunk) ChunkHeader(mempool.getChunkSize(), chunkSettings);

        new (v) ChunkManagement{chunkHeader, &mempool, &chunkMgmtPool};
        return v;
    }

<<<<<<< HEAD
    static constexpr uint32_t CHUNK_SIZE{64U};
    static constexpr uint32_t NUMBER_OF_CHUNKS{10U};
    char memory[4096];
    iox::posix::Allocator allocator{memory, 4096U};

    MemPool mempool{CHUNK_SIZE, NUMBER_OF_CHUNKS, &allocator, &allocator};
    MemPool chunkMgmtPool{CHUNK_SIZE, NUMBER_OF_CHUNKS, &allocator, &allocator};
=======
    static constexpr uint32_t USER_PAYLOAD_SIZE{64U};

    char memory[4096U];
    iox::posix::Allocator allocator{memory, 4096U};
    MemPool mempool{sizeof(ChunkHeader) + USER_PAYLOAD_SIZE, 10U, allocator, allocator};
    MemPool chunkMgmtPool{64U, 10U, allocator, allocator};
>>>>>>> 0b6e1c7e
    void* memoryChunk{mempool.getChunk()};
    ChunkManagement* chunkManagement = GetChunkManagement(memoryChunk);
    SharedChunk sut{chunkManagement};
};

TEST_F(SharedChunk_Test, SharedChunkObjectUpOnInitilizationSetsTheChunkHeaderToNullPointer)
{
    SharedChunk sut;

    EXPECT_THAT(sut.getChunkHeader(), Eq(nullptr));
}

TEST_F(SharedChunk_Test, VerifyCopyConstructorOfSharedChunk)
{
    SharedChunk sut1{chunkManagement};

    SharedChunk sut2(sut1);

    EXPECT_EQ((sut2.getChunkHeader())->chunkSize(), (sut1.getChunkHeader())->chunkSize());
}

TEST_F(SharedChunk_Test, VerifyMoveConstructorOfSharedChunk)
{
    SharedChunk sut1{chunkManagement};
    ChunkHeader* header = sut1.getChunkHeader();

    SharedChunk sut2(std::move(sut1));

    ASSERT_EQ(sut1.getChunkHeader(), nullptr);
    ASSERT_EQ(sut2.getChunkHeader(), header);
    EXPECT_EQ((sut2.getChunkHeader())->chunkSize(), (sizeof(ChunkHeader) + USER_PAYLOAD_SIZE));
}

TEST_F(SharedChunk_Test, VerifiyCopyAssigmentWithSharedChunk)
{
    SharedChunk sut1(chunkManagement);
    SharedChunk sut2;

    sut2 = sut1;

    EXPECT_EQ((sut2.getChunkHeader())->chunkSize(), (sut1.getChunkHeader())->chunkSize());
}

TEST_F(SharedChunk_Test, VerifiyMoveAssigmentForSharedChunk)
{
    SharedChunk sut1(chunkManagement);
    SharedChunk sut2;
    ChunkHeader* header = sut1.getChunkHeader();

    sut2 = std::move(sut1);

    ASSERT_EQ(sut1.getChunkHeader(), nullptr);
    ASSERT_EQ(sut2.getChunkHeader(), header);
    EXPECT_EQ((sut2.getChunkHeader())->chunkSize(), (sizeof(ChunkHeader) + USER_PAYLOAD_SIZE));
}

TEST_F(SharedChunk_Test, CompareWithSameMemoryChunkComparesToUserPayload)
{
    EXPECT_THAT(sut == sut.getUserPayload(), Eq(true));
}

TEST_F(SharedChunk_Test, GetChunkHeaderMethodReturnsNullPointerWhenSharedChunkObjectIsInitialisedWithNullPointer)
{
    SharedChunk sut(nullptr);

    EXPECT_THAT(sut.getChunkHeader(), Eq(nullptr));
}

TEST_F(SharedChunk_Test, GetChunkHeaderMethodReturnsValidPointerWhenSharedChunkObjectIsInitialisedWithAValidPointer)
{
    void* newChunk = mempool.getChunk();
    SharedChunk sut(GetChunkManagement(newChunk));

    EXPECT_THAT(sut.getChunkHeader(), Eq(newChunk));
}

TEST_F(SharedChunk_Test, EqualityOperatorOnTwoSharedChunkWithTheSameContentReturnsTrue)
{
    SharedChunk sut1{chunkManagement};
    SharedChunk sut2{chunkManagement};

    EXPECT_TRUE(sut2 == sut1);
}

<<<<<<< HEAD
TEST_F(SharedChunk_Test, EqualityOperatorOnTwoSharedChunkWithDifferentContentReturnsFalse)
{
    SharedChunk sut1{chunkManagement};
    SharedChunk sut2(nullptr);

    EXPECT_FALSE(sut1 == sut2);
}

TEST_F(SharedChunk_Test, EqualityOperatorOnSharedChunkAndSharedChunkPayloadWithDifferentChunkManagementsReturnFalse)
=======
TEST_F(SharedChunk_Test, CompareWithSameMemoryChunkComparesToUserPayload)
{
    EXPECT_THAT(sut == sut.getUserPayload(), Eq(true));
}

TEST_F(SharedChunk_Test, CompareWithAnotherMemoryChunkFails)
>>>>>>> 0b6e1c7e
{
    SharedChunk sut1{chunkManagement};
    SharedChunk sut2{nullptr};

    EXPECT_FALSE(sut1 == sut2.getPayload());
}

TEST_F(SharedChunk_Test, EqualityOperatorOnSharedChunkAndSharedChunkPayloadWithSameChunkManagementsReturnTrue)
{
    SharedChunk sut1{chunkManagement};
    SharedChunk sut2{chunkManagement};

    EXPECT_TRUE(sut1 == sut2.getPayload());
}

TEST_F(SharedChunk_Test, BoolOperatorOnValidSharedChunkReturnsTrue)
{
    EXPECT_TRUE(sut);
}

TEST_F(SharedChunk_Test, BoolOperatorOnSharedChunkWithChunkManagementAsNullPointerReturnsFalse)
{
    SharedChunk sut(nullptr);

    EXPECT_FALSE(sut);
}

TEST_F(SharedChunk_Test, HasNoOtherOwnersMethodWithChunkManagementEqualNullPointerReturnTrue)
{
    SharedChunk sut(nullptr);

    EXPECT_TRUE(sut.hasNoOtherOwners());
}

<<<<<<< HEAD
TEST_F(SharedChunk_Test, HasNoOtherOwnersMethodForSingleOwnerWhen_m_chunkmanagementisValidReturnsTrue)
{
    EXPECT_TRUE(sut.hasNoOtherOwners());
}

TEST_F(SharedChunk_Test, HasNoOtherOwnersMethodForMultipleOwnerWhen_m_chunkmanagementisValidReturnsFalse)
{
    SharedChunk sut1{chunkManagement};

    SharedChunk sut2(sut1);

    EXPECT_FALSE(sut1.hasNoOtherOwners());
}

TEST_F(SharedChunk_Test, GetPayloadMethodReturnsNullPointerWhen_m_chunkmanagmentIsInvalid)
{
    SharedChunk sut1(nullptr);

    EXPECT_THAT(sut1.getPayload(), Eq(nullptr));
}

TEST_F(SharedChunk_Test, GetPayloadMethodReturnsValidPointerWhen_m_chunkmanagmentIsValid)
=======
TEST_F(SharedChunk_Test, getUserPayloadWhenInvalidResultsInNullptr)
{
    SharedChunk sut2(nullptr);
    EXPECT_THAT(sut2.getUserPayload(), Eq(nullptr));
}

TEST_F(SharedChunk_Test, getUserPayloadWhenValidWorks)
>>>>>>> 0b6e1c7e
{
    using DATA_TYPE = uint32_t;
    constexpr DATA_TYPE USER_DATA{7337U};
    ChunkHeader* newChunk = static_cast<ChunkHeader*>(mempool.getChunk());

    auto chunkSettingsResult = ChunkSettings::create(sizeof(DATA_TYPE), alignof(DATA_TYPE));
    ASSERT_FALSE(chunkSettingsResult.has_error());
    auto& chunkSettings = chunkSettingsResult.value();

    new (newChunk) ChunkHeader(mempool.getChunkSize(), chunkSettings);
    new (static_cast<DATA_TYPE*>(newChunk->userPayload())) DATA_TYPE{USER_DATA};

<<<<<<< HEAD
    SharedChunk sut1(GetChunkManagement(newChunk));

    EXPECT_THAT(*static_cast<int*>(sut1.getPayload()), Eq(1337));
=======
    iox::mepoo::SharedChunk sut2(GetChunkManagement(newChunk));
    EXPECT_THAT(*static_cast<DATA_TYPE*>(sut2.getUserPayload()), Eq(USER_DATA));
>>>>>>> 0b6e1c7e
}

TEST_F(SharedChunk_Test, MultipleSharedChunksCleanup)
{
    {
        SharedChunk sut3{nullptr}, sut4{nullptr}, sut5{nullptr};
        {
            {
                SharedChunk sut6{nullptr}, sut7{nullptr}, sut8{nullptr};
                {
                    iox::mepoo::SharedChunk sut2(GetChunkManagement(mempool.getChunk()));

                    sut3 = sut2;
                    sut4 = sut2;
                    sut5 = sut3;
                    sut6 = sut5;
                    sut7 = sut4;
                    sut8 = sut2;

                    EXPECT_THAT(chunkMgmtPool.getUsedChunks(), Eq(2));
                    EXPECT_THAT(mempool.getUsedChunks(), Eq(2));
                }
                EXPECT_THAT(chunkMgmtPool.getUsedChunks(), Eq(2));
                EXPECT_THAT(mempool.getUsedChunks(), Eq(2));
            }
            EXPECT_THAT(mempool.getUsedChunks(), Eq(2));
            EXPECT_THAT(chunkMgmtPool.getUsedChunks(), Eq(2));
        }
        EXPECT_THAT(mempool.getUsedChunks(), Eq(2));
        EXPECT_THAT(chunkMgmtPool.getUsedChunks(), Eq(2));
    }
    EXPECT_THAT(mempool.getUsedChunks(), Eq(1));
    EXPECT_THAT(chunkMgmtPool.getUsedChunks(), Eq(1));
}


TEST_F(SharedChunk_Test, MultipleChunksCleanup)
{
    {
        iox::mepoo::SharedChunk sut2(GetChunkManagement(mempool.getChunk()));
        {
            iox::mepoo::SharedChunk sut2(GetChunkManagement(mempool.getChunk()));
            {
                iox::mepoo::SharedChunk sut2(GetChunkManagement(mempool.getChunk()));
                iox::mepoo::SharedChunk sut4(GetChunkManagement(mempool.getChunk()));
                {
                    iox::mepoo::SharedChunk sut2(GetChunkManagement(mempool.getChunk()));
                    iox::mepoo::SharedChunk sut4(GetChunkManagement(mempool.getChunk()));
                    {
                        iox::mepoo::SharedChunk sut2(GetChunkManagement(mempool.getChunk()));
                        iox::mepoo::SharedChunk sut4(GetChunkManagement(mempool.getChunk()));
                        EXPECT_THAT(mempool.getUsedChunks(), Eq(9));
                        EXPECT_THAT(chunkMgmtPool.getUsedChunks(), Eq(9));
                    }
                    EXPECT_THAT(mempool.getUsedChunks(), Eq(7));
                    EXPECT_THAT(chunkMgmtPool.getUsedChunks(), Eq(7));
                }
                EXPECT_THAT(mempool.getUsedChunks(), Eq(5));
                EXPECT_THAT(chunkMgmtPool.getUsedChunks(), Eq(5));
            }
            EXPECT_THAT(mempool.getUsedChunks(), Eq(3));
            EXPECT_THAT(chunkMgmtPool.getUsedChunks(), Eq(3));
        }
        EXPECT_THAT(mempool.getUsedChunks(), Eq(2));
        EXPECT_THAT(chunkMgmtPool.getUsedChunks(), Eq(2));
    }
    EXPECT_THAT(mempool.getUsedChunks(), Eq(1));
    EXPECT_THAT(chunkMgmtPool.getUsedChunks(), Eq(1));
}

TEST_F(SharedChunk_Test, NonEqualityOperatorOnTwoSharedChunkWithDifferentContentReturnsTrue)
{
    SharedChunk sut1{chunkManagement};
    SharedChunk sut2;

    EXPECT_TRUE(sut1 != sut2);
}

TEST_F(SharedChunk_Test, NonEqualityOperatorOnTwoSharedChunkWithSameContentReturnsFalse)
{
    SharedChunk sut1{chunkManagement};
    SharedChunk sut2(chunkManagement);

    EXPECT_FALSE(sut1 != sut2);
}

TEST_F(SharedChunk_Test, NonEqualityOperatorOnSharedChunkAndSharedChunkPayloadWithDifferentChunkManagementsReturnTrue)
{
    SharedChunk sut1{chunkManagement};
    SharedChunk sut2(nullptr);

    EXPECT_TRUE(sut1 != sut2.getPayload());
}

TEST_F(SharedChunk_Test, NonEqualityOperatorOnSharedChunkAndSharedChunkPayloadWithSameChunkManagementsReturnFalse)
{
    SharedChunk sut1{chunkManagement};
    SharedChunk sut2(chunkManagement);

    EXPECT_FALSE(sut1 != sut2.getPayload());
}

TEST_F(SharedChunk_Test,
       ReleaseMethodReturnsChunkManagementPointerOfSharedChunkObjectAndSetsTheChunkManagementRelativePointerToNull)
{
    ChunkManagement* returnValue = sut.release();

    EXPECT_THAT(returnValue->m_mempool->getChunkSize(), CHUNK_SIZE);
    EXPECT_THAT(returnValue->m_mempool->getChunkCount(), NUMBER_OF_CHUNKS);
    EXPECT_FALSE(sut);
}

TEST_F(SharedChunk_Test,
       ReleaseMethodReturnsRelativeChunkManagementPointerOfSharedChunkObjectSetsTheChunkManagementRelativePointerToNull)
{
    auto returnValue = sut.releaseWithRelativePtr();

    EXPECT_THAT(returnValue->m_mempool->getChunkSize(), CHUNK_SIZE);
    EXPECT_THAT(returnValue->m_mempool->getChunkCount(), NUMBER_OF_CHUNKS);
    EXPECT_FALSE(sut);
}<|MERGE_RESOLUTION|>--- conflicted
+++ resolved
@@ -1,9 +1,5 @@
-<<<<<<< HEAD
 // Copyright (c) 2019, 2021 by  Robert Bosch GmbH. All rights reserved.
-=======
-// Copyright (c) 2019 by Robert Bosch GmbH. All rights reserved.
 // Copyright (c) 2021 by Apex.AI Inc. All rights reserved.
->>>>>>> 0b6e1c7e
 //
 // Licensed under the Apache License, Version 2.0 (the "License");
 // you may not use this file except in compliance with the License.
@@ -55,22 +51,14 @@
         return v;
     }
 
-<<<<<<< HEAD
     static constexpr uint32_t CHUNK_SIZE{64U};
     static constexpr uint32_t NUMBER_OF_CHUNKS{10U};
-    char memory[4096];
-    iox::posix::Allocator allocator{memory, 4096U};
-
-    MemPool mempool{CHUNK_SIZE, NUMBER_OF_CHUNKS, &allocator, &allocator};
-    MemPool chunkMgmtPool{CHUNK_SIZE, NUMBER_OF_CHUNKS, &allocator, &allocator};
-=======
     static constexpr uint32_t USER_PAYLOAD_SIZE{64U};
 
     char memory[4096U];
     iox::posix::Allocator allocator{memory, 4096U};
     MemPool mempool{sizeof(ChunkHeader) + USER_PAYLOAD_SIZE, 10U, allocator, allocator};
     MemPool chunkMgmtPool{64U, 10U, allocator, allocator};
->>>>>>> 0b6e1c7e
     void* memoryChunk{mempool.getChunk()};
     ChunkManagement* chunkManagement = GetChunkManagement(memoryChunk);
     SharedChunk sut{chunkManagement};
@@ -155,7 +143,6 @@
     EXPECT_TRUE(sut2 == sut1);
 }
 
-<<<<<<< HEAD
 TEST_F(SharedChunk_Test, EqualityOperatorOnTwoSharedChunkWithDifferentContentReturnsFalse)
 {
     SharedChunk sut1{chunkManagement};
@@ -165,19 +152,11 @@
 }
 
 TEST_F(SharedChunk_Test, EqualityOperatorOnSharedChunkAndSharedChunkPayloadWithDifferentChunkManagementsReturnFalse)
-=======
-TEST_F(SharedChunk_Test, CompareWithSameMemoryChunkComparesToUserPayload)
-{
-    EXPECT_THAT(sut == sut.getUserPayload(), Eq(true));
-}
-
-TEST_F(SharedChunk_Test, CompareWithAnotherMemoryChunkFails)
->>>>>>> 0b6e1c7e
 {
     SharedChunk sut1{chunkManagement};
     SharedChunk sut2{nullptr};
 
-    EXPECT_FALSE(sut1 == sut2.getPayload());
+    EXPECT_FALSE(sut1 == sut2.getUserPayload());
 }
 
 TEST_F(SharedChunk_Test, EqualityOperatorOnSharedChunkAndSharedChunkPayloadWithSameChunkManagementsReturnTrue)
@@ -185,7 +164,7 @@
     SharedChunk sut1{chunkManagement};
     SharedChunk sut2{chunkManagement};
 
-    EXPECT_TRUE(sut1 == sut2.getPayload());
+    EXPECT_TRUE(sut1 == sut2.getUserPayload());
 }
 
 TEST_F(SharedChunk_Test, BoolOperatorOnValidSharedChunkReturnsTrue)
@@ -200,45 +179,20 @@
     EXPECT_FALSE(sut);
 }
 
-TEST_F(SharedChunk_Test, HasNoOtherOwnersMethodWithChunkManagementEqualNullPointerReturnTrue)
-{
-    SharedChunk sut(nullptr);
-
-    EXPECT_TRUE(sut.hasNoOtherOwners());
-}
-
-<<<<<<< HEAD
-TEST_F(SharedChunk_Test, HasNoOtherOwnersMethodForSingleOwnerWhen_m_chunkmanagementisValidReturnsTrue)
-{
-    EXPECT_TRUE(sut.hasNoOtherOwners());
-}
-
-TEST_F(SharedChunk_Test, HasNoOtherOwnersMethodForMultipleOwnerWhen_m_chunkmanagementisValidReturnsFalse)
-{
-    SharedChunk sut1{chunkManagement};
-
-    SharedChunk sut2(sut1);
-
-    EXPECT_FALSE(sut1.hasNoOtherOwners());
-}
-
-TEST_F(SharedChunk_Test, GetPayloadMethodReturnsNullPointerWhen_m_chunkmanagmentIsInvalid)
-{
-    SharedChunk sut1(nullptr);
-
-    EXPECT_THAT(sut1.getPayload(), Eq(nullptr));
-}
-
-TEST_F(SharedChunk_Test, GetPayloadMethodReturnsValidPointerWhen_m_chunkmanagmentIsValid)
-=======
 TEST_F(SharedChunk_Test, getUserPayloadWhenInvalidResultsInNullptr)
 {
     SharedChunk sut2(nullptr);
     EXPECT_THAT(sut2.getUserPayload(), Eq(nullptr));
 }
 
-TEST_F(SharedChunk_Test, getUserPayloadWhenValidWorks)
->>>>>>> 0b6e1c7e
+TEST_F(SharedChunk_Test, GetPayloadMethodReturnsNullPointerWhen_m_chunkmanagmentIsInvalid)
+{
+    SharedChunk sut1(nullptr);
+
+    EXPECT_THAT(sut1.getUserPayload(), Eq(nullptr));
+}
+
+TEST_F(SharedChunk_Test, GetPayloadMethodReturnsValidPointerWhen_m_chunkmanagmentIsValid)
 {
     using DATA_TYPE = uint32_t;
     constexpr DATA_TYPE USER_DATA{7337U};
@@ -251,14 +205,8 @@
     new (newChunk) ChunkHeader(mempool.getChunkSize(), chunkSettings);
     new (static_cast<DATA_TYPE*>(newChunk->userPayload())) DATA_TYPE{USER_DATA};
 
-<<<<<<< HEAD
-    SharedChunk sut1(GetChunkManagement(newChunk));
-
-    EXPECT_THAT(*static_cast<int*>(sut1.getPayload()), Eq(1337));
-=======
-    iox::mepoo::SharedChunk sut2(GetChunkManagement(newChunk));
-    EXPECT_THAT(*static_cast<DATA_TYPE*>(sut2.getUserPayload()), Eq(USER_DATA));
->>>>>>> 0b6e1c7e
+    iox::mepoo::SharedChunk sut1(GetChunkManagement(newChunk));
+    EXPECT_THAT(*static_cast<DATA_TYPE*>(sut1.getUserPayload()), Eq(USER_DATA));
 }
 
 TEST_F(SharedChunk_Test, MultipleSharedChunksCleanup)
@@ -350,7 +298,7 @@
     SharedChunk sut1{chunkManagement};
     SharedChunk sut2(nullptr);
 
-    EXPECT_TRUE(sut1 != sut2.getPayload());
+    EXPECT_TRUE(sut1 != sut2.getUserPayload());
 }
 
 TEST_F(SharedChunk_Test, NonEqualityOperatorOnSharedChunkAndSharedChunkPayloadWithSameChunkManagementsReturnFalse)
@@ -358,7 +306,7 @@
     SharedChunk sut1{chunkManagement};
     SharedChunk sut2(chunkManagement);
 
-    EXPECT_FALSE(sut1 != sut2.getPayload());
+    EXPECT_FALSE(sut1 != sut2.getUserPayload());
 }
 
 TEST_F(SharedChunk_Test,
@@ -366,17 +314,7 @@
 {
     ChunkManagement* returnValue = sut.release();
 
-    EXPECT_THAT(returnValue->m_mempool->getChunkSize(), CHUNK_SIZE);
-    EXPECT_THAT(returnValue->m_mempool->getChunkCount(), NUMBER_OF_CHUNKS);
-    EXPECT_FALSE(sut);
-}
-
-TEST_F(SharedChunk_Test,
-       ReleaseMethodReturnsRelativeChunkManagementPointerOfSharedChunkObjectSetsTheChunkManagementRelativePointerToNull)
-{
-    auto returnValue = sut.releaseWithRelativePtr();
-
-    EXPECT_THAT(returnValue->m_mempool->getChunkSize(), CHUNK_SIZE);
+    EXPECT_THAT(returnValue->m_mempool->getChunkSize(), sizeof(ChunkHeader) + USER_PAYLOAD_SIZE);
     EXPECT_THAT(returnValue->m_mempool->getChunkCount(), NUMBER_OF_CHUNKS);
     EXPECT_FALSE(sut);
 }